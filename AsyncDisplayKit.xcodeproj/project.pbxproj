// !$*UTF8*$!
{
	archiveVersion = 1;
	classes = {
	};
	objectVersion = 46;
	objects = {

/* Begin PBXBuildFile section */
		044284FD1BAA365100D16268 /* UICollectionViewLayout+ASConvenience.m in Sources */ = {isa = PBXBuildFile; fileRef = 205F0E0E1B371875007741D0 /* UICollectionViewLayout+ASConvenience.m */; };
		044284FE1BAA387800D16268 /* ASStackLayoutSpecUtilities.h in Headers */ = {isa = PBXBuildFile; fileRef = ACF6ED461B17847A00DA7C62 /* ASStackLayoutSpecUtilities.h */; };
		044284FF1BAA3BD600D16268 /* UICollectionViewLayout+ASConvenience.h in Headers */ = {isa = PBXBuildFile; fileRef = 205F0E0D1B371875007741D0 /* UICollectionViewLayout+ASConvenience.h */; settings = {ATTRIBUTES = (Public, ); }; };
		044285071BAA63FE00D16268 /* ASBatchFetching.h in Headers */ = {isa = PBXBuildFile; fileRef = 044285051BAA63FE00D16268 /* ASBatchFetching.h */; };
		044285081BAA63FE00D16268 /* ASBatchFetching.h in Headers */ = {isa = PBXBuildFile; fileRef = 044285051BAA63FE00D16268 /* ASBatchFetching.h */; };
		044285091BAA63FE00D16268 /* ASBatchFetching.m in Sources */ = {isa = PBXBuildFile; fileRef = 044285061BAA63FE00D16268 /* ASBatchFetching.m */; };
		0442850A1BAA63FE00D16268 /* ASBatchFetching.m in Sources */ = {isa = PBXBuildFile; fileRef = 044285061BAA63FE00D16268 /* ASBatchFetching.m */; };
		0442850D1BAA64EC00D16268 /* ASMultidimensionalArrayUtils.h in Headers */ = {isa = PBXBuildFile; fileRef = 0442850B1BAA64EC00D16268 /* ASMultidimensionalArrayUtils.h */; };
		0442850E1BAA64EC00D16268 /* ASMultidimensionalArrayUtils.h in Headers */ = {isa = PBXBuildFile; fileRef = 0442850B1BAA64EC00D16268 /* ASMultidimensionalArrayUtils.h */; };
		0442850F1BAA64EC00D16268 /* ASMultidimensionalArrayUtils.mm in Sources */ = {isa = PBXBuildFile; fileRef = 0442850C1BAA64EC00D16268 /* ASMultidimensionalArrayUtils.mm */; };
		044285101BAA64EC00D16268 /* ASMultidimensionalArrayUtils.mm in Sources */ = {isa = PBXBuildFile; fileRef = 0442850C1BAA64EC00D16268 /* ASMultidimensionalArrayUtils.mm */; };
		0515EA211A15769900BA8B9A /* Photos.framework in Frameworks */ = {isa = PBXBuildFile; fileRef = 051943141A1575670030A7D0 /* Photos.framework */; settings = {ATTRIBUTES = (Weak, ); }; };
		0515EA221A1576A100BA8B9A /* AssetsLibrary.framework in Frameworks */ = {isa = PBXBuildFile; fileRef = 051943121A1575630030A7D0 /* AssetsLibrary.framework */; };
		0516FA3C1A15563400B4EBED /* ASAvailability.h in Headers */ = {isa = PBXBuildFile; fileRef = 0516FA3A1A15563400B4EBED /* ASAvailability.h */; settings = {ATTRIBUTES = (Public, ); }; };
		0516FA3D1A15563400B4EBED /* ASLog.h in Headers */ = {isa = PBXBuildFile; fileRef = 0516FA3B1A15563400B4EBED /* ASLog.h */; settings = {ATTRIBUTES = (Public, ); }; };
		0516FA401A1563D200B4EBED /* ASMultiplexImageNode.h in Headers */ = {isa = PBXBuildFile; fileRef = 0516FA3E1A1563D200B4EBED /* ASMultiplexImageNode.h */; settings = {ATTRIBUTES = (Public, ); }; };
		0516FA411A1563D200B4EBED /* ASMultiplexImageNode.mm in Sources */ = {isa = PBXBuildFile; fileRef = 0516FA3F1A1563D200B4EBED /* ASMultiplexImageNode.mm */; };
		051943131A1575630030A7D0 /* AssetsLibrary.framework in Frameworks */ = {isa = PBXBuildFile; fileRef = 051943121A1575630030A7D0 /* AssetsLibrary.framework */; };
		051943151A1575670030A7D0 /* Photos.framework in Frameworks */ = {isa = PBXBuildFile; fileRef = 051943141A1575670030A7D0 /* Photos.framework */; settings = {ATTRIBUTES = (Weak, ); }; };
		052EE0661A159FEF002C6279 /* ASMultiplexImageNodeTests.m in Sources */ = {isa = PBXBuildFile; fileRef = 052EE0651A159FEF002C6279 /* ASMultiplexImageNodeTests.m */; settings = {COMPILER_FLAGS = "-fno-objc-arc"; }; };
		052EE06B1A15A0D8002C6279 /* TestResources in Resources */ = {isa = PBXBuildFile; fileRef = 052EE06A1A15A0D8002C6279 /* TestResources */; };
		054963491A1EA066000F8E56 /* ASBasicImageDownloader.h in Headers */ = {isa = PBXBuildFile; fileRef = 054963471A1EA066000F8E56 /* ASBasicImageDownloader.h */; settings = {ATTRIBUTES = (Public, ); }; };
		0549634A1A1EA066000F8E56 /* ASBasicImageDownloader.mm in Sources */ = {isa = PBXBuildFile; fileRef = 054963481A1EA066000F8E56 /* ASBasicImageDownloader.mm */; };
		055B9FA81A1C154B00035D6D /* ASNetworkImageNode.h in Headers */ = {isa = PBXBuildFile; fileRef = 055B9FA61A1C154B00035D6D /* ASNetworkImageNode.h */; settings = {ATTRIBUTES = (Public, ); }; };
		055B9FA91A1C154B00035D6D /* ASNetworkImageNode.mm in Sources */ = {isa = PBXBuildFile; fileRef = 055B9FA71A1C154B00035D6D /* ASNetworkImageNode.mm */; };
		055F1A3419ABD3E3004DAFF1 /* ASTableView.h in Headers */ = {isa = PBXBuildFile; fileRef = 055F1A3219ABD3E3004DAFF1 /* ASTableView.h */; settings = {ATTRIBUTES = (Public, ); }; };
		055F1A3519ABD3E3004DAFF1 /* ASTableView.mm in Sources */ = {isa = PBXBuildFile; fileRef = 055F1A3319ABD3E3004DAFF1 /* ASTableView.mm */; };
		055F1A3819ABD413004DAFF1 /* ASRangeController.h in Headers */ = {isa = PBXBuildFile; fileRef = 055F1A3619ABD413004DAFF1 /* ASRangeController.h */; settings = {ATTRIBUTES = (Public, ); }; };
		055F1A3919ABD413004DAFF1 /* ASRangeController.mm in Sources */ = {isa = PBXBuildFile; fileRef = 055F1A3719ABD413004DAFF1 /* ASRangeController.mm */; };
		055F1A3C19ABD43F004DAFF1 /* ASCellNode.h in Headers */ = {isa = PBXBuildFile; fileRef = 055F1A3A19ABD43F004DAFF1 /* ASCellNode.h */; settings = {ATTRIBUTES = (Public, ); }; };
		056D21551ABCEF50001107EF /* ASImageNodeSnapshotTests.m in Sources */ = {isa = PBXBuildFile; fileRef = 056D21541ABCEF50001107EF /* ASImageNodeSnapshotTests.m */; };
		0574D5E219C110940097DC25 /* ASTableViewProtocols.h in Headers */ = {isa = PBXBuildFile; fileRef = 0574D5E119C110610097DC25 /* ASTableViewProtocols.h */; settings = {ATTRIBUTES = (Public, ); }; };
		057D02C41AC0A66700C7AC3C /* main.m in Sources */ = {isa = PBXBuildFile; fileRef = 057D02C31AC0A66700C7AC3C /* main.m */; };
		057D02C71AC0A66700C7AC3C /* AppDelegate.mm in Sources */ = {isa = PBXBuildFile; fileRef = 057D02C61AC0A66700C7AC3C /* AppDelegate.mm */; };
		0587F9BD1A7309ED00AFF0BA /* ASEditableTextNode.h in Headers */ = {isa = PBXBuildFile; fileRef = 0587F9BB1A7309ED00AFF0BA /* ASEditableTextNode.h */; settings = {ATTRIBUTES = (Public, ); }; };
		0587F9BE1A7309ED00AFF0BA /* ASEditableTextNode.mm in Sources */ = {isa = PBXBuildFile; fileRef = 0587F9BC1A7309ED00AFF0BA /* ASEditableTextNode.mm */; };
		058D09B0195D04C000B7D73C /* Foundation.framework in Frameworks */ = {isa = PBXBuildFile; fileRef = 058D09AF195D04C000B7D73C /* Foundation.framework */; };
		058D09BE195D04C000B7D73C /* XCTest.framework in Frameworks */ = {isa = PBXBuildFile; fileRef = 058D09BD195D04C000B7D73C /* XCTest.framework */; };
		058D09BF195D04C000B7D73C /* Foundation.framework in Frameworks */ = {isa = PBXBuildFile; fileRef = 058D09AF195D04C000B7D73C /* Foundation.framework */; };
		058D09C1195D04C000B7D73C /* UIKit.framework in Frameworks */ = {isa = PBXBuildFile; fileRef = 058D09C0195D04C000B7D73C /* UIKit.framework */; };
		058D09C4195D04C000B7D73C /* libAsyncDisplayKit.a in Frameworks */ = {isa = PBXBuildFile; fileRef = 058D09AC195D04C000B7D73C /* libAsyncDisplayKit.a */; };
		058D09CA195D04C000B7D73C /* InfoPlist.strings in Resources */ = {isa = PBXBuildFile; fileRef = 058D09C8195D04C000B7D73C /* InfoPlist.strings */; };
		058D0A13195D050800B7D73C /* ASControlNode.mm in Sources */ = {isa = PBXBuildFile; fileRef = 058D09D6195D050800B7D73C /* ASControlNode.mm */; };
		058D0A14195D050800B7D73C /* ASDisplayNode.mm in Sources */ = {isa = PBXBuildFile; fileRef = 058D09D9195D050800B7D73C /* ASDisplayNode.mm */; };
		058D0A15195D050800B7D73C /* ASDisplayNodeExtras.mm in Sources */ = {isa = PBXBuildFile; fileRef = 058D09DC195D050800B7D73C /* ASDisplayNodeExtras.mm */; };
		058D0A16195D050800B7D73C /* ASImageNode.mm in Sources */ = {isa = PBXBuildFile; fileRef = 058D09DE195D050800B7D73C /* ASImageNode.mm */; };
		058D0A17195D050800B7D73C /* ASTextNode.mm in Sources */ = {isa = PBXBuildFile; fileRef = 058D09E0195D050800B7D73C /* ASTextNode.mm */; };
		058D0A18195D050800B7D73C /* _ASDisplayLayer.mm in Sources */ = {isa = PBXBuildFile; fileRef = 058D09E3195D050800B7D73C /* _ASDisplayLayer.mm */; };
		058D0A19195D050800B7D73C /* _ASDisplayView.mm in Sources */ = {isa = PBXBuildFile; fileRef = 058D09E5195D050800B7D73C /* _ASDisplayView.mm */; };
		058D0A1A195D050800B7D73C /* ASHighlightOverlayLayer.mm in Sources */ = {isa = PBXBuildFile; fileRef = 058D09E7195D050800B7D73C /* ASHighlightOverlayLayer.mm */; };
		058D0A1B195D050800B7D73C /* ASMutableAttributedStringBuilder.m in Sources */ = {isa = PBXBuildFile; fileRef = 058D09E9195D050800B7D73C /* ASMutableAttributedStringBuilder.m */; };
		058D0A21195D050800B7D73C /* NSMutableAttributedString+TextKitAdditions.m in Sources */ = {isa = PBXBuildFile; fileRef = 058D09F6195D050800B7D73C /* NSMutableAttributedString+TextKitAdditions.m */; };
		058D0A22195D050800B7D73C /* _ASAsyncTransaction.mm in Sources */ = {isa = PBXBuildFile; fileRef = 058D09F9195D050800B7D73C /* _ASAsyncTransaction.mm */; };
		058D0A23195D050800B7D73C /* _ASAsyncTransactionContainer.m in Sources */ = {isa = PBXBuildFile; fileRef = 058D09FC195D050800B7D73C /* _ASAsyncTransactionContainer.m */; };
		058D0A24195D050800B7D73C /* _ASAsyncTransactionGroup.m in Sources */ = {isa = PBXBuildFile; fileRef = 058D09FE195D050800B7D73C /* _ASAsyncTransactionGroup.m */; };
		058D0A26195D050800B7D73C /* _ASCoreAnimationExtras.mm in Sources */ = {isa = PBXBuildFile; fileRef = 058D0A04195D050800B7D73C /* _ASCoreAnimationExtras.mm */; };
		058D0A27195D050800B7D73C /* _ASPendingState.mm in Sources */ = {isa = PBXBuildFile; fileRef = 058D0A06195D050800B7D73C /* _ASPendingState.mm */; };
		058D0A28195D050800B7D73C /* ASDisplayNode+AsyncDisplay.mm in Sources */ = {isa = PBXBuildFile; fileRef = 058D0A08195D050800B7D73C /* ASDisplayNode+AsyncDisplay.mm */; };
		058D0A29195D050800B7D73C /* ASDisplayNode+DebugTiming.mm in Sources */ = {isa = PBXBuildFile; fileRef = 058D0A0A195D050800B7D73C /* ASDisplayNode+DebugTiming.mm */; };
		058D0A2A195D050800B7D73C /* ASDisplayNode+UIViewBridge.mm in Sources */ = {isa = PBXBuildFile; fileRef = 058D0A0B195D050800B7D73C /* ASDisplayNode+UIViewBridge.mm */; };
		058D0A2B195D050800B7D73C /* ASImageNode+CGExtras.m in Sources */ = {isa = PBXBuildFile; fileRef = 058D0A0E195D050800B7D73C /* ASImageNode+CGExtras.m */; };
		058D0A2C195D050800B7D73C /* ASSentinel.m in Sources */ = {isa = PBXBuildFile; fileRef = 058D0A11195D050800B7D73C /* ASSentinel.m */; };
		058D0A38195D057000B7D73C /* ASDisplayLayerTests.m in Sources */ = {isa = PBXBuildFile; fileRef = 058D0A2D195D057000B7D73C /* ASDisplayLayerTests.m */; settings = {COMPILER_FLAGS = "-fno-objc-arc"; }; };
		058D0A39195D057000B7D73C /* ASDisplayNodeAppearanceTests.m in Sources */ = {isa = PBXBuildFile; fileRef = 058D0A2E195D057000B7D73C /* ASDisplayNodeAppearanceTests.m */; settings = {COMPILER_FLAGS = "-fno-objc-arc"; }; };
		058D0A3A195D057000B7D73C /* ASDisplayNodeTests.m in Sources */ = {isa = PBXBuildFile; fileRef = 058D0A2F195D057000B7D73C /* ASDisplayNodeTests.m */; settings = {COMPILER_FLAGS = "-fno-objc-arc"; }; };
		058D0A3B195D057000B7D73C /* ASDisplayNodeTestsHelper.m in Sources */ = {isa = PBXBuildFile; fileRef = 058D0A31195D057000B7D73C /* ASDisplayNodeTestsHelper.m */; };
		058D0A3C195D057000B7D73C /* ASMutableAttributedStringBuilderTests.m in Sources */ = {isa = PBXBuildFile; fileRef = 058D0A32195D057000B7D73C /* ASMutableAttributedStringBuilderTests.m */; };
		058D0A3D195D057000B7D73C /* ASTextKitCoreTextAdditionsTests.m in Sources */ = {isa = PBXBuildFile; fileRef = 058D0A33195D057000B7D73C /* ASTextKitCoreTextAdditionsTests.m */; };
		058D0A40195D057000B7D73C /* ASTextNodeTests.m in Sources */ = {isa = PBXBuildFile; fileRef = 058D0A36195D057000B7D73C /* ASTextNodeTests.m */; };
		058D0A41195D057000B7D73C /* ASTextNodeWordKernerTests.mm in Sources */ = {isa = PBXBuildFile; fileRef = 058D0A37195D057000B7D73C /* ASTextNodeWordKernerTests.mm */; };
		058D0A47195D05CB00B7D73C /* ASControlNode.h in Headers */ = {isa = PBXBuildFile; fileRef = 058D09D5195D050800B7D73C /* ASControlNode.h */; settings = {ATTRIBUTES = (Public, ); }; };
		058D0A49195D05CB00B7D73C /* ASControlNode+Subclasses.h in Headers */ = {isa = PBXBuildFile; fileRef = 058D09D7195D050800B7D73C /* ASControlNode+Subclasses.h */; settings = {ATTRIBUTES = (Public, ); }; };
		058D0A4A195D05CB00B7D73C /* ASDisplayNode.h in Headers */ = {isa = PBXBuildFile; fileRef = 058D09D8195D050800B7D73C /* ASDisplayNode.h */; settings = {ATTRIBUTES = (Public, ); }; };
		058D0A4C195D05CB00B7D73C /* ASDisplayNode+Subclasses.h in Headers */ = {isa = PBXBuildFile; fileRef = 058D09DA195D050800B7D73C /* ASDisplayNode+Subclasses.h */; settings = {ATTRIBUTES = (Public, ); }; };
		058D0A4D195D05CB00B7D73C /* ASDisplayNodeExtras.h in Headers */ = {isa = PBXBuildFile; fileRef = 058D09DB195D050800B7D73C /* ASDisplayNodeExtras.h */; settings = {ATTRIBUTES = (Public, ); }; };
		058D0A4F195D05CB00B7D73C /* ASImageNode.h in Headers */ = {isa = PBXBuildFile; fileRef = 058D09DD195D050800B7D73C /* ASImageNode.h */; settings = {ATTRIBUTES = (Public, ); }; };
		058D0A51195D05CB00B7D73C /* ASTextNode.h in Headers */ = {isa = PBXBuildFile; fileRef = 058D09DF195D050800B7D73C /* ASTextNode.h */; settings = {ATTRIBUTES = (Public, ); }; };
		058D0A53195D05DC00B7D73C /* _ASDisplayLayer.h in Headers */ = {isa = PBXBuildFile; fileRef = 058D09E2195D050800B7D73C /* _ASDisplayLayer.h */; settings = {ATTRIBUTES = (Public, ); }; };
		058D0A55195D05DC00B7D73C /* _ASDisplayView.h in Headers */ = {isa = PBXBuildFile; fileRef = 058D09E4195D050800B7D73C /* _ASDisplayView.h */; settings = {ATTRIBUTES = (Public, ); }; };
		058D0A57195D05DC00B7D73C /* ASHighlightOverlayLayer.h in Headers */ = {isa = PBXBuildFile; fileRef = 058D09E6195D050800B7D73C /* ASHighlightOverlayLayer.h */; settings = {ATTRIBUTES = (Public, ); }; };
		058D0A59195D05DC00B7D73C /* ASMutableAttributedStringBuilder.h in Headers */ = {isa = PBXBuildFile; fileRef = 058D09E8195D050800B7D73C /* ASMutableAttributedStringBuilder.h */; settings = {ATTRIBUTES = (Public, ); }; };
		058D0A66195D05DC00B7D73C /* NSMutableAttributedString+TextKitAdditions.h in Headers */ = {isa = PBXBuildFile; fileRef = 058D09F5195D050800B7D73C /* NSMutableAttributedString+TextKitAdditions.h */; settings = {ATTRIBUTES = (Public, ); }; };
		058D0A68195D05EC00B7D73C /* _ASAsyncTransaction.h in Headers */ = {isa = PBXBuildFile; fileRef = 058D09F8195D050800B7D73C /* _ASAsyncTransaction.h */; settings = {ATTRIBUTES = (Public, ); }; };
		058D0A6A195D05EC00B7D73C /* _ASAsyncTransactionContainer+Private.h in Headers */ = {isa = PBXBuildFile; fileRef = 058D09FA195D050800B7D73C /* _ASAsyncTransactionContainer+Private.h */; settings = {ATTRIBUTES = (Public, ); }; };
		058D0A6B195D05EC00B7D73C /* _ASAsyncTransactionContainer.h in Headers */ = {isa = PBXBuildFile; fileRef = 058D09FB195D050800B7D73C /* _ASAsyncTransactionContainer.h */; settings = {ATTRIBUTES = (Public, ); }; };
		058D0A6D195D05EC00B7D73C /* _ASAsyncTransactionGroup.h in Headers */ = {isa = PBXBuildFile; fileRef = 058D09FD195D050800B7D73C /* _ASAsyncTransactionGroup.h */; settings = {ATTRIBUTES = (Public, ); }; };
		058D0A6F195D05EC00B7D73C /* UIView+ASConvenience.h in Headers */ = {isa = PBXBuildFile; fileRef = 058D09FF195D050800B7D73C /* UIView+ASConvenience.h */; settings = {ATTRIBUTES = (Public, ); }; };
		058D0A71195D05F800B7D73C /* _AS-objc-internal.h in Headers */ = {isa = PBXBuildFile; fileRef = 058D0A02195D050800B7D73C /* _AS-objc-internal.h */; };
		058D0A72195D05F800B7D73C /* _ASCoreAnimationExtras.h in Headers */ = {isa = PBXBuildFile; fileRef = 058D0A03195D050800B7D73C /* _ASCoreAnimationExtras.h */; };
		058D0A74195D05F800B7D73C /* _ASPendingState.h in Headers */ = {isa = PBXBuildFile; fileRef = 058D0A05195D050800B7D73C /* _ASPendingState.h */; };
		058D0A76195D05F900B7D73C /* _ASScopeTimer.h in Headers */ = {isa = PBXBuildFile; fileRef = 058D0A07195D050800B7D73C /* _ASScopeTimer.h */; };
		058D0A78195D05F900B7D73C /* ASDisplayNode+DebugTiming.h in Headers */ = {isa = PBXBuildFile; fileRef = 058D0A09195D050800B7D73C /* ASDisplayNode+DebugTiming.h */; };
		058D0A7B195D05F900B7D73C /* ASDisplayNodeInternal.h in Headers */ = {isa = PBXBuildFile; fileRef = 058D0A0C195D050800B7D73C /* ASDisplayNodeInternal.h */; };
		058D0A7C195D05F900B7D73C /* ASImageNode+CGExtras.h in Headers */ = {isa = PBXBuildFile; fileRef = 058D0A0D195D050800B7D73C /* ASImageNode+CGExtras.h */; };
		058D0A7F195D05F900B7D73C /* ASSentinel.h in Headers */ = {isa = PBXBuildFile; fileRef = 058D0A10195D050800B7D73C /* ASSentinel.h */; };
		058D0A81195D05F900B7D73C /* ASThread.h in Headers */ = {isa = PBXBuildFile; fileRef = 058D0A12195D050800B7D73C /* ASThread.h */; settings = {ATTRIBUTES = (Public, ); }; };
		058D0A82195D060300B7D73C /* ASAssert.h in Headers */ = {isa = PBXBuildFile; fileRef = 058D0A43195D058D00B7D73C /* ASAssert.h */; settings = {ATTRIBUTES = (Public, ); }; };
		058D0A83195D060300B7D73C /* ASBaseDefines.h in Headers */ = {isa = PBXBuildFile; fileRef = 058D0A44195D058D00B7D73C /* ASBaseDefines.h */; settings = {ATTRIBUTES = (Public, ); }; };
		05A6D05A19D0EB64002DD95E /* ASDealloc2MainObject.h in Headers */ = {isa = PBXBuildFile; fileRef = 05A6D05819D0EB64002DD95E /* ASDealloc2MainObject.h */; settings = {ATTRIBUTES = (Public, ); }; };
		05A6D05B19D0EB64002DD95E /* ASDealloc2MainObject.m in Sources */ = {isa = PBXBuildFile; fileRef = 05A6D05919D0EB64002DD95E /* ASDealloc2MainObject.m */; settings = {COMPILER_FLAGS = "-fno-objc-arc"; }; };
		05EA6FE71AC0966E00E35788 /* ASSnapshotTestCase.mm in Sources */ = {isa = PBXBuildFile; fileRef = 05EA6FE61AC0966E00E35788 /* ASSnapshotTestCase.mm */; };
		05F20AA41A15733C00DCA68A /* ASImageProtocols.h in Headers */ = {isa = PBXBuildFile; fileRef = 05F20AA31A15733C00DCA68A /* ASImageProtocols.h */; settings = {ATTRIBUTES = (Public, ); }; };
		18C2ED7E1B9B7DE800F627B3 /* ASCollectionNode.h in Headers */ = {isa = PBXBuildFile; fileRef = 18C2ED7C1B9B7DE800F627B3 /* ASCollectionNode.h */; settings = {ATTRIBUTES = (Public, ); }; };
		18C2ED7F1B9B7DE800F627B3 /* ASCollectionNode.h in Headers */ = {isa = PBXBuildFile; fileRef = 18C2ED7C1B9B7DE800F627B3 /* ASCollectionNode.h */; settings = {ATTRIBUTES = (Public, ); }; };
		18C2ED801B9B7DE800F627B3 /* ASCollectionNode.mm in Sources */ = {isa = PBXBuildFile; fileRef = 18C2ED7D1B9B7DE800F627B3 /* ASCollectionNode.mm */; };
		18C2ED831B9B7DE800F627B3 /* ASCollectionNode.mm in Sources */ = {isa = PBXBuildFile; fileRef = 18C2ED7D1B9B7DE800F627B3 /* ASCollectionNode.mm */; };
		1950C4491A3BB5C1005C8279 /* ASEqualityHelpers.h in Headers */ = {isa = PBXBuildFile; fileRef = 1950C4481A3BB5C1005C8279 /* ASEqualityHelpers.h */; settings = {ATTRIBUTES = (Public, ); }; };
		204C979E1B362CB3002B1083 /* Default-568h@2x.png in Resources */ = {isa = PBXBuildFile; fileRef = 204C979D1B362CB3002B1083 /* Default-568h@2x.png */; };
		205F0E0F1B371875007741D0 /* UICollectionViewLayout+ASConvenience.h in Headers */ = {isa = PBXBuildFile; fileRef = 205F0E0D1B371875007741D0 /* UICollectionViewLayout+ASConvenience.h */; settings = {ATTRIBUTES = (Public, ); }; };
		205F0E101B371875007741D0 /* UICollectionViewLayout+ASConvenience.m in Sources */ = {isa = PBXBuildFile; fileRef = 205F0E0E1B371875007741D0 /* UICollectionViewLayout+ASConvenience.m */; };
		205F0E121B371BD7007741D0 /* ASScrollDirection.m in Sources */ = {isa = PBXBuildFile; fileRef = 205F0E111B371BD7007741D0 /* ASScrollDirection.m */; };
		205F0E191B37339C007741D0 /* ASAbstractLayoutController.h in Headers */ = {isa = PBXBuildFile; fileRef = 205F0E171B37339C007741D0 /* ASAbstractLayoutController.h */; settings = {ATTRIBUTES = (Public, ); }; };
		205F0E1A1B37339C007741D0 /* ASAbstractLayoutController.mm in Sources */ = {isa = PBXBuildFile; fileRef = 205F0E181B37339C007741D0 /* ASAbstractLayoutController.mm */; };
		205F0E1D1B373A2C007741D0 /* ASCollectionViewLayoutController.h in Headers */ = {isa = PBXBuildFile; fileRef = 205F0E1B1B373A2C007741D0 /* ASCollectionViewLayoutController.h */; settings = {ATTRIBUTES = (Public, ); }; };
		205F0E1E1B373A2C007741D0 /* ASCollectionViewLayoutController.mm in Sources */ = {isa = PBXBuildFile; fileRef = 205F0E1C1B373A2C007741D0 /* ASCollectionViewLayoutController.mm */; };
		205F0E211B376416007741D0 /* CGRect+ASConvenience.h in Headers */ = {isa = PBXBuildFile; fileRef = 205F0E1F1B376416007741D0 /* CGRect+ASConvenience.h */; settings = {ATTRIBUTES = (Public, ); }; };
		205F0E221B376416007741D0 /* CGRect+ASConvenience.m in Sources */ = {isa = PBXBuildFile; fileRef = 205F0E201B376416007741D0 /* CGRect+ASConvenience.m */; };
		242995D31B29743C00090100 /* ASBasicImageDownloaderTests.m in Sources */ = {isa = PBXBuildFile; fileRef = 242995D21B29743C00090100 /* ASBasicImageDownloaderTests.m */; };
		251B8EF71BBB3D690087C538 /* ASCollectionDataController.h in Headers */ = {isa = PBXBuildFile; fileRef = 251B8EF21BBB3D690087C538 /* ASCollectionDataController.h */; };
		251B8EF81BBB3D690087C538 /* ASCollectionDataController.mm in Sources */ = {isa = PBXBuildFile; fileRef = 251B8EF31BBB3D690087C538 /* ASCollectionDataController.mm */; };
		251B8EF91BBB3D690087C538 /* ASCollectionViewFlowLayoutInspector.h in Headers */ = {isa = PBXBuildFile; fileRef = 251B8EF41BBB3D690087C538 /* ASCollectionViewFlowLayoutInspector.h */; settings = {ATTRIBUTES = (Public, ); }; };
		251B8EFA1BBB3D690087C538 /* ASCollectionViewFlowLayoutInspector.m in Sources */ = {isa = PBXBuildFile; fileRef = 251B8EF51BBB3D690087C538 /* ASCollectionViewFlowLayoutInspector.m */; };
		251B8EFB1BBB3D690087C538 /* ASDataController+Subclasses.h in Headers */ = {isa = PBXBuildFile; fileRef = 251B8EF61BBB3D690087C538 /* ASDataController+Subclasses.h */; };
		2538B6F31BC5D2A2003CA0B4 /* ASCollectionViewFlowLayoutInspectorTests.m in Sources */ = {isa = PBXBuildFile; fileRef = 2538B6F21BC5D2A2003CA0B4 /* ASCollectionViewFlowLayoutInspectorTests.m */; };
		254C6B521BF8FE6D003EC431 /* ASTextKitTruncationTests.mm in Sources */ = {isa = PBXBuildFile; fileRef = 254C6B511BF8FE6D003EC431 /* ASTextKitTruncationTests.mm */; };
		254C6B541BF8FF2A003EC431 /* ASTextKitTests.mm in Sources */ = {isa = PBXBuildFile; fileRef = 254C6B531BF8FF2A003EC431 /* ASTextKitTests.mm */; };
		254C6B731BF94DF4003EC431 /* ASTextKitCoreTextAdditions.h in Headers */ = {isa = PBXBuildFile; fileRef = 257754BB1BEE458E00737CA5 /* ASTextKitCoreTextAdditions.h */; };
		254C6B741BF94DF4003EC431 /* ASTextNodeWordKerner.h in Headers */ = {isa = PBXBuildFile; fileRef = 257754B91BEE458E00737CA5 /* ASTextNodeWordKerner.h */; };
		254C6B751BF94DF4003EC431 /* ASTextKitComponents.h in Headers */ = {isa = PBXBuildFile; fileRef = 257754BA1BEE458E00737CA5 /* ASTextKitComponents.h */; settings = {ATTRIBUTES = (Public, ); }; };
		254C6B761BF94DF4003EC431 /* ASTextNodeTypes.h in Headers */ = {isa = PBXBuildFile; fileRef = 257754BC1BEE458E00737CA5 /* ASTextNodeTypes.h */; settings = {ATTRIBUTES = (Public, ); }; };
		254C6B771BF94DF4003EC431 /* ASTextKitAttributes.h in Headers */ = {isa = PBXBuildFile; fileRef = 257754951BEE44CD00737CA5 /* ASTextKitAttributes.h */; };
		254C6B781BF94DF4003EC431 /* ASTextKitContext.h in Headers */ = {isa = PBXBuildFile; fileRef = 257754961BEE44CD00737CA5 /* ASTextKitContext.h */; };
		254C6B791BF94DF4003EC431 /* ASTextKitEntityAttribute.h in Headers */ = {isa = PBXBuildFile; fileRef = 257754981BEE44CD00737CA5 /* ASTextKitEntityAttribute.h */; };
		254C6B7A1BF94DF4003EC431 /* ASTextKitRenderer.h in Headers */ = {isa = PBXBuildFile; fileRef = 257754931BEE44CD00737CA5 /* ASTextKitRenderer.h */; };
		254C6B7B1BF94DF4003EC431 /* ASTextKitRenderer+Positioning.h in Headers */ = {isa = PBXBuildFile; fileRef = 2577549B1BEE44CD00737CA5 /* ASTextKitRenderer+Positioning.h */; };
		254C6B7C1BF94DF4003EC431 /* ASTextKitRenderer+TextChecking.h in Headers */ = {isa = PBXBuildFile; fileRef = 2577549D1BEE44CD00737CA5 /* ASTextKitRenderer+TextChecking.h */; };
		254C6B7D1BF94DF4003EC431 /* ASTextKitShadower.h in Headers */ = {isa = PBXBuildFile; fileRef = 2577549F1BEE44CD00737CA5 /* ASTextKitShadower.h */; };
		254C6B7E1BF94DF4003EC431 /* ASTextKitTailTruncater.h in Headers */ = {isa = PBXBuildFile; fileRef = 257754A11BEE44CD00737CA5 /* ASTextKitTailTruncater.h */; };
		254C6B7F1BF94DF4003EC431 /* ASTextKitTruncating.h in Headers */ = {isa = PBXBuildFile; fileRef = 257754A31BEE44CD00737CA5 /* ASTextKitTruncating.h */; };
		254C6B801BF94DF4003EC431 /* ASEqualityHashHelpers.h in Headers */ = {isa = PBXBuildFile; fileRef = 257754A41BEE44CD00737CA5 /* ASEqualityHashHelpers.h */; };
		254C6B821BF94F8A003EC431 /* ASTextKitComponents.m in Sources */ = {isa = PBXBuildFile; fileRef = 257754B71BEE458D00737CA5 /* ASTextKitComponents.m */; };
		254C6B831BF94F8A003EC431 /* ASTextKitCoreTextAdditions.m in Sources */ = {isa = PBXBuildFile; fileRef = 257754B81BEE458E00737CA5 /* ASTextKitCoreTextAdditions.m */; };
		254C6B841BF94F8A003EC431 /* ASTextNodeWordKerner.m in Sources */ = {isa = PBXBuildFile; fileRef = 257754BD1BEE458E00737CA5 /* ASTextNodeWordKerner.m */; };
		254C6B851BF94F8A003EC431 /* ASTextKitAttributes.mm in Sources */ = {isa = PBXBuildFile; fileRef = 257754941BEE44CD00737CA5 /* ASTextKitAttributes.mm */; };
		254C6B861BF94F8A003EC431 /* ASTextKitContext.mm in Sources */ = {isa = PBXBuildFile; fileRef = 257754971BEE44CD00737CA5 /* ASTextKitContext.mm */; };
		254C6B871BF94F8A003EC431 /* ASTextKitEntityAttribute.m in Sources */ = {isa = PBXBuildFile; fileRef = 257754991BEE44CD00737CA5 /* ASTextKitEntityAttribute.m */; };
		254C6B881BF94F8A003EC431 /* ASTextKitRenderer.mm in Sources */ = {isa = PBXBuildFile; fileRef = 2577549A1BEE44CD00737CA5 /* ASTextKitRenderer.mm */; };
		254C6B891BF94F8A003EC431 /* ASTextKitRenderer+Positioning.mm in Sources */ = {isa = PBXBuildFile; fileRef = 2577549C1BEE44CD00737CA5 /* ASTextKitRenderer+Positioning.mm */; };
		254C6B8A1BF94F8A003EC431 /* ASTextKitRenderer+TextChecking.mm in Sources */ = {isa = PBXBuildFile; fileRef = 2577549E1BEE44CD00737CA5 /* ASTextKitRenderer+TextChecking.mm */; };
		254C6B8B1BF94F8A003EC431 /* ASTextKitShadower.mm in Sources */ = {isa = PBXBuildFile; fileRef = 257754A01BEE44CD00737CA5 /* ASTextKitShadower.mm */; };
		254C6B8C1BF94F8A003EC431 /* ASTextKitTailTruncater.mm in Sources */ = {isa = PBXBuildFile; fileRef = 257754A21BEE44CD00737CA5 /* ASTextKitTailTruncater.mm */; };
		254C6B8D1BF94F8A003EC431 /* ASEqualityHashHelpers.mm in Sources */ = {isa = PBXBuildFile; fileRef = 2577548F1BED289A00737CA5 /* ASEqualityHashHelpers.mm */; };
		257754921BED28F300737CA5 /* ASEqualityHashHelpers.mm in Sources */ = {isa = PBXBuildFile; fileRef = 2577548F1BED289A00737CA5 /* ASEqualityHashHelpers.mm */; };
		257754A51BEE44CD00737CA5 /* ASTextKitRenderer.h in Headers */ = {isa = PBXBuildFile; fileRef = 257754931BEE44CD00737CA5 /* ASTextKitRenderer.h */; settings = {ATTRIBUTES = (Public, ); }; };
		257754A61BEE44CD00737CA5 /* ASTextKitAttributes.mm in Sources */ = {isa = PBXBuildFile; fileRef = 257754941BEE44CD00737CA5 /* ASTextKitAttributes.mm */; };
		257754A71BEE44CD00737CA5 /* ASTextKitAttributes.h in Headers */ = {isa = PBXBuildFile; fileRef = 257754951BEE44CD00737CA5 /* ASTextKitAttributes.h */; settings = {ATTRIBUTES = (Public, ); }; };
		257754A81BEE44CD00737CA5 /* ASTextKitContext.h in Headers */ = {isa = PBXBuildFile; fileRef = 257754961BEE44CD00737CA5 /* ASTextKitContext.h */; settings = {ATTRIBUTES = (Public, ); }; };
		257754A91BEE44CD00737CA5 /* ASTextKitContext.mm in Sources */ = {isa = PBXBuildFile; fileRef = 257754971BEE44CD00737CA5 /* ASTextKitContext.mm */; };
		257754AA1BEE44CD00737CA5 /* ASTextKitEntityAttribute.h in Headers */ = {isa = PBXBuildFile; fileRef = 257754981BEE44CD00737CA5 /* ASTextKitEntityAttribute.h */; settings = {ATTRIBUTES = (Public, ); }; };
		257754AB1BEE44CD00737CA5 /* ASTextKitEntityAttribute.m in Sources */ = {isa = PBXBuildFile; fileRef = 257754991BEE44CD00737CA5 /* ASTextKitEntityAttribute.m */; };
		257754AC1BEE44CD00737CA5 /* ASTextKitRenderer.mm in Sources */ = {isa = PBXBuildFile; fileRef = 2577549A1BEE44CD00737CA5 /* ASTextKitRenderer.mm */; };
		257754AD1BEE44CD00737CA5 /* ASTextKitRenderer+Positioning.h in Headers */ = {isa = PBXBuildFile; fileRef = 2577549B1BEE44CD00737CA5 /* ASTextKitRenderer+Positioning.h */; settings = {ATTRIBUTES = (Public, ); }; };
		257754AE1BEE44CD00737CA5 /* ASTextKitRenderer+Positioning.mm in Sources */ = {isa = PBXBuildFile; fileRef = 2577549C1BEE44CD00737CA5 /* ASTextKitRenderer+Positioning.mm */; };
		257754AF1BEE44CD00737CA5 /* ASTextKitRenderer+TextChecking.h in Headers */ = {isa = PBXBuildFile; fileRef = 2577549D1BEE44CD00737CA5 /* ASTextKitRenderer+TextChecking.h */; settings = {ATTRIBUTES = (Public, ); }; };
		257754B01BEE44CD00737CA5 /* ASTextKitRenderer+TextChecking.mm in Sources */ = {isa = PBXBuildFile; fileRef = 2577549E1BEE44CD00737CA5 /* ASTextKitRenderer+TextChecking.mm */; };
		257754B11BEE44CD00737CA5 /* ASTextKitShadower.h in Headers */ = {isa = PBXBuildFile; fileRef = 2577549F1BEE44CD00737CA5 /* ASTextKitShadower.h */; settings = {ATTRIBUTES = (Public, ); }; };
		257754B21BEE44CD00737CA5 /* ASTextKitShadower.mm in Sources */ = {isa = PBXBuildFile; fileRef = 257754A01BEE44CD00737CA5 /* ASTextKitShadower.mm */; };
		257754B31BEE44CD00737CA5 /* ASTextKitTailTruncater.h in Headers */ = {isa = PBXBuildFile; fileRef = 257754A11BEE44CD00737CA5 /* ASTextKitTailTruncater.h */; settings = {ATTRIBUTES = (Public, ); }; };
		257754B41BEE44CD00737CA5 /* ASTextKitTailTruncater.mm in Sources */ = {isa = PBXBuildFile; fileRef = 257754A21BEE44CD00737CA5 /* ASTextKitTailTruncater.mm */; };
		257754B51BEE44CD00737CA5 /* ASTextKitTruncating.h in Headers */ = {isa = PBXBuildFile; fileRef = 257754A31BEE44CD00737CA5 /* ASTextKitTruncating.h */; settings = {ATTRIBUTES = (Public, ); }; };
		257754B61BEE44CD00737CA5 /* ASEqualityHashHelpers.h in Headers */ = {isa = PBXBuildFile; fileRef = 257754A41BEE44CD00737CA5 /* ASEqualityHashHelpers.h */; settings = {ATTRIBUTES = (Public, ); }; };
		257754BE1BEE458E00737CA5 /* ASTextKitComponents.m in Sources */ = {isa = PBXBuildFile; fileRef = 257754B71BEE458D00737CA5 /* ASTextKitComponents.m */; };
		257754BF1BEE458E00737CA5 /* ASTextKitCoreTextAdditions.m in Sources */ = {isa = PBXBuildFile; fileRef = 257754B81BEE458E00737CA5 /* ASTextKitCoreTextAdditions.m */; };
		257754C01BEE458E00737CA5 /* ASTextNodeWordKerner.h in Headers */ = {isa = PBXBuildFile; fileRef = 257754B91BEE458E00737CA5 /* ASTextNodeWordKerner.h */; settings = {ATTRIBUTES = (Public, ); }; };
		257754C11BEE458E00737CA5 /* ASTextKitComponents.h in Headers */ = {isa = PBXBuildFile; fileRef = 257754BA1BEE458E00737CA5 /* ASTextKitComponents.h */; settings = {ATTRIBUTES = (Public, ); }; };
		257754C21BEE458E00737CA5 /* ASTextKitCoreTextAdditions.h in Headers */ = {isa = PBXBuildFile; fileRef = 257754BB1BEE458E00737CA5 /* ASTextKitCoreTextAdditions.h */; settings = {ATTRIBUTES = (Public, ); }; };
		257754C31BEE458E00737CA5 /* ASTextNodeTypes.h in Headers */ = {isa = PBXBuildFile; fileRef = 257754BC1BEE458E00737CA5 /* ASTextNodeTypes.h */; settings = {ATTRIBUTES = (Public, ); }; };
		257754C41BEE458E00737CA5 /* ASTextNodeWordKerner.m in Sources */ = {isa = PBXBuildFile; fileRef = 257754BD1BEE458E00737CA5 /* ASTextNodeWordKerner.m */; };
		25E327561C16819500A2170C /* ASPagerNode.h in Headers */ = {isa = PBXBuildFile; fileRef = 25E327541C16819500A2170C /* ASPagerNode.h */; settings = {ATTRIBUTES = (Public, ); }; };
		25E327571C16819500A2170C /* ASPagerNode.h in Headers */ = {isa = PBXBuildFile; fileRef = 25E327541C16819500A2170C /* ASPagerNode.h */; settings = {ATTRIBUTES = (Public, ); }; };
		25E327581C16819500A2170C /* ASPagerNode.m in Sources */ = {isa = PBXBuildFile; fileRef = 25E327551C16819500A2170C /* ASPagerNode.m */; };
		25E327591C16819500A2170C /* ASPagerNode.m in Sources */ = {isa = PBXBuildFile; fileRef = 25E327551C16819500A2170C /* ASPagerNode.m */; };
		2767E9411BB19BD600EA9B77 /* ASViewController.h in Headers */ = {isa = PBXBuildFile; fileRef = ACC945A81BA9E7A0005E1FB8 /* ASViewController.h */; settings = {ATTRIBUTES = (Public, ); }; };
		2911485C1A77147A005D0878 /* ASControlNodeTests.m in Sources */ = {isa = PBXBuildFile; fileRef = 2911485B1A77147A005D0878 /* ASControlNodeTests.m */; };
		291B63FB1AA53A7A000A71B3 /* ASScrollDirection.h in Headers */ = {isa = PBXBuildFile; fileRef = 296A0A311A951715005ACEAA /* ASScrollDirection.h */; settings = {ATTRIBUTES = (Public, ); }; };
		292C599F1A956527007E5DD6 /* ASLayoutRangeType.h in Headers */ = {isa = PBXBuildFile; fileRef = 292C59991A956527007E5DD6 /* ASLayoutRangeType.h */; settings = {ATTRIBUTES = (Public, ); }; };
		2967F9E21AB0A5190072E4AB /* ASBasicImageDownloaderInternal.h in Headers */ = {isa = PBXBuildFile; fileRef = 2967F9E11AB0A4CF0072E4AB /* ASBasicImageDownloaderInternal.h */; };
		296A0A351A951ABF005ACEAA /* ASBatchFetchingTests.m in Sources */ = {isa = PBXBuildFile; fileRef = 296A0A341A951ABF005ACEAA /* ASBatchFetchingTests.m */; };
		299DA1A91A828D2900162D41 /* ASBatchContext.h in Headers */ = {isa = PBXBuildFile; fileRef = 299DA1A71A828D2900162D41 /* ASBatchContext.h */; settings = {ATTRIBUTES = (Public, ); }; };
		299DA1AA1A828D2900162D41 /* ASBatchContext.mm in Sources */ = {isa = PBXBuildFile; fileRef = 299DA1A81A828D2900162D41 /* ASBatchContext.mm */; };
		29CDC2E21AAE70D000833CA4 /* ASBasicImageDownloaderContextTests.m in Sources */ = {isa = PBXBuildFile; fileRef = 29CDC2E11AAE70D000833CA4 /* ASBasicImageDownloaderContextTests.m */; };
		2C107F5B1BA9F54500F13DE5 /* AsyncDisplayKit.h in Headers */ = {isa = PBXBuildFile; fileRef = 6BDC61F51978FEA400E50D21 /* AsyncDisplayKit.h */; settings = {ATTRIBUTES = (Public, ); }; };
		34566CB31BC1213700715E6B /* ASPhotosFrameworkImageRequest.m in Sources */ = {isa = PBXBuildFile; fileRef = CC7FD9DD1BB5E962005CCB2B /* ASPhotosFrameworkImageRequest.m */; };
		34EFC75B1B701BAF00AD841F /* ASDimension.h in Headers */ = {isa = PBXBuildFile; fileRef = ACF6ED071B17843500DA7C62 /* ASDimension.h */; settings = {ATTRIBUTES = (Public, ); }; };
		34EFC75C1B701BD200AD841F /* ASDimension.mm in Sources */ = {isa = PBXBuildFile; fileRef = ACF6ED081B17843500DA7C62 /* ASDimension.mm */; };
		34EFC75D1B701BE900AD841F /* ASInternalHelpers.h in Headers */ = {isa = PBXBuildFile; fileRef = ACF6ED431B17847A00DA7C62 /* ASInternalHelpers.h */; };
		34EFC75E1B701BF000AD841F /* ASInternalHelpers.mm in Sources */ = {isa = PBXBuildFile; fileRef = ACF6ED441B17847A00DA7C62 /* ASInternalHelpers.mm */; };
		34EFC75F1B701C8600AD841F /* ASInsetLayoutSpec.h in Headers */ = {isa = PBXBuildFile; fileRef = ACF6ED091B17843500DA7C62 /* ASInsetLayoutSpec.h */; settings = {ATTRIBUTES = (Public, ); }; };
		34EFC7601B701C8B00AD841F /* ASInsetLayoutSpec.mm in Sources */ = {isa = PBXBuildFile; fileRef = ACF6ED0A1B17843500DA7C62 /* ASInsetLayoutSpec.mm */; };
		34EFC7611B701C9C00AD841F /* ASBackgroundLayoutSpec.h in Headers */ = {isa = PBXBuildFile; fileRef = ACF6ED011B17843500DA7C62 /* ASBackgroundLayoutSpec.h */; settings = {ATTRIBUTES = (Public, ); }; };
		34EFC7621B701CA400AD841F /* ASBackgroundLayoutSpec.mm in Sources */ = {isa = PBXBuildFile; fileRef = ACF6ED021B17843500DA7C62 /* ASBackgroundLayoutSpec.mm */; };
		34EFC7631B701CBF00AD841F /* ASCenterLayoutSpec.h in Headers */ = {isa = PBXBuildFile; fileRef = ACF6ED031B17843500DA7C62 /* ASCenterLayoutSpec.h */; settings = {ATTRIBUTES = (Public, ); }; };
		34EFC7641B701CC600AD841F /* ASCenterLayoutSpec.mm in Sources */ = {isa = PBXBuildFile; fileRef = ACF6ED041B17843500DA7C62 /* ASCenterLayoutSpec.mm */; };
		34EFC7651B701CCC00AD841F /* ASRelativeSize.h in Headers */ = {isa = PBXBuildFile; fileRef = AC47D9431B3BB41900AAEE9D /* ASRelativeSize.h */; settings = {ATTRIBUTES = (Public, ); }; };
		34EFC7661B701CD200AD841F /* ASRelativeSize.mm in Sources */ = {isa = PBXBuildFile; fileRef = AC47D9441B3BB41900AAEE9D /* ASRelativeSize.mm */; };
		34EFC7671B701CD900AD841F /* ASLayout.h in Headers */ = {isa = PBXBuildFile; fileRef = ACF6ED0B1B17843500DA7C62 /* ASLayout.h */; settings = {ATTRIBUTES = (Public, ); }; };
		34EFC7681B701CDE00AD841F /* ASLayout.mm in Sources */ = {isa = PBXBuildFile; fileRef = ACF6ED0C1B17843500DA7C62 /* ASLayout.mm */; };
		34EFC7691B701CE100AD841F /* ASLayoutable.h in Headers */ = {isa = PBXBuildFile; fileRef = ACF6ED111B17843500DA7C62 /* ASLayoutable.h */; settings = {ATTRIBUTES = (Public, ); }; };
		34EFC76A1B701CE600AD841F /* ASLayoutSpec.h in Headers */ = {isa = PBXBuildFile; fileRef = ACF6ED0D1B17843500DA7C62 /* ASLayoutSpec.h */; settings = {ATTRIBUTES = (Public, ); }; };
		34EFC76B1B701CEB00AD841F /* ASLayoutSpec.mm in Sources */ = {isa = PBXBuildFile; fileRef = ACF6ED0E1B17843500DA7C62 /* ASLayoutSpec.mm */; };
		34EFC76C1B701CED00AD841F /* ASOverlayLayoutSpec.h in Headers */ = {isa = PBXBuildFile; fileRef = ACF6ED121B17843500DA7C62 /* ASOverlayLayoutSpec.h */; settings = {ATTRIBUTES = (Public, ); }; };
		34EFC76D1B701CF100AD841F /* ASOverlayLayoutSpec.mm in Sources */ = {isa = PBXBuildFile; fileRef = ACF6ED131B17843500DA7C62 /* ASOverlayLayoutSpec.mm */; };
		34EFC76E1B701CF400AD841F /* ASRatioLayoutSpec.h in Headers */ = {isa = PBXBuildFile; fileRef = ACF6ED141B17843500DA7C62 /* ASRatioLayoutSpec.h */; settings = {ATTRIBUTES = (Public, ); }; };
		34EFC76F1B701CF700AD841F /* ASRatioLayoutSpec.mm in Sources */ = {isa = PBXBuildFile; fileRef = ACF6ED151B17843500DA7C62 /* ASRatioLayoutSpec.mm */; };
		34EFC7701B701CFA00AD841F /* ASStackLayoutDefines.h in Headers */ = {isa = PBXBuildFile; fileRef = AC21EC0F1B3D0BF600C8B19A /* ASStackLayoutDefines.h */; settings = {ATTRIBUTES = (Public, ); }; };
		34EFC7711B701CFF00AD841F /* ASStackLayoutSpec.h in Headers */ = {isa = PBXBuildFile; fileRef = ACF6ED161B17843500DA7C62 /* ASStackLayoutSpec.h */; settings = {ATTRIBUTES = (Public, ); }; };
		34EFC7721B701D0300AD841F /* ASStackLayoutSpec.mm in Sources */ = {isa = PBXBuildFile; fileRef = ACF6ED171B17843500DA7C62 /* ASStackLayoutSpec.mm */; };
		34EFC7731B701D0700AD841F /* ASStaticLayoutSpec.h in Headers */ = {isa = PBXBuildFile; fileRef = ACF6ED181B17843500DA7C62 /* ASStaticLayoutSpec.h */; settings = {ATTRIBUTES = (Public, ); }; };
		34EFC7741B701D0A00AD841F /* ASStaticLayoutSpec.mm in Sources */ = {isa = PBXBuildFile; fileRef = ACF6ED191B17843500DA7C62 /* ASStaticLayoutSpec.mm */; };
		34EFC7751B701D2400AD841F /* ASStackPositionedLayout.h in Headers */ = {isa = PBXBuildFile; fileRef = ACF6ED471B17847A00DA7C62 /* ASStackPositionedLayout.h */; };
		34EFC7761B701D2A00AD841F /* ASStackPositionedLayout.mm in Sources */ = {isa = PBXBuildFile; fileRef = ACF6ED481B17847A00DA7C62 /* ASStackPositionedLayout.mm */; };
		34EFC7771B701D2D00AD841F /* ASStackUnpositionedLayout.h in Headers */ = {isa = PBXBuildFile; fileRef = ACF6ED491B17847A00DA7C62 /* ASStackUnpositionedLayout.h */; };
		34EFC7781B701D3100AD841F /* ASStackUnpositionedLayout.mm in Sources */ = {isa = PBXBuildFile; fileRef = ACF6ED4A1B17847A00DA7C62 /* ASStackUnpositionedLayout.mm */; };
		34EFC7791B701D3600AD841F /* ASLayoutSpecUtilities.h in Headers */ = {isa = PBXBuildFile; fileRef = ACF6ED451B17847A00DA7C62 /* ASLayoutSpecUtilities.h */; };
		3C9C128519E616EF00E942A0 /* ASTableViewTests.m in Sources */ = {isa = PBXBuildFile; fileRef = 3C9C128419E616EF00E942A0 /* ASTableViewTests.m */; };
		430E7C8F1B4C23F100697A4C /* ASIndexPath.h in Headers */ = {isa = PBXBuildFile; fileRef = 430E7C8D1B4C23F100697A4C /* ASIndexPath.h */; settings = {ATTRIBUTES = (Public, ); }; };
		430E7C901B4C23F100697A4C /* ASIndexPath.h in Headers */ = {isa = PBXBuildFile; fileRef = 430E7C8D1B4C23F100697A4C /* ASIndexPath.h */; settings = {ATTRIBUTES = (Public, ); }; };
		430E7C911B4C23F100697A4C /* ASIndexPath.m in Sources */ = {isa = PBXBuildFile; fileRef = 430E7C8E1B4C23F100697A4C /* ASIndexPath.m */; };
		430E7C921B4C23F100697A4C /* ASIndexPath.m in Sources */ = {isa = PBXBuildFile; fileRef = 430E7C8E1B4C23F100697A4C /* ASIndexPath.m */; };
		464052201A3F83C40061C0BA /* ASDataController.h in Headers */ = {isa = PBXBuildFile; fileRef = 464052191A3F83C40061C0BA /* ASDataController.h */; settings = {ATTRIBUTES = (Public, ); }; };
		464052211A3F83C40061C0BA /* ASDataController.mm in Sources */ = {isa = PBXBuildFile; fileRef = 4640521A1A3F83C40061C0BA /* ASDataController.mm */; };
		464052221A3F83C40061C0BA /* ASFlowLayoutController.h in Headers */ = {isa = PBXBuildFile; fileRef = 4640521B1A3F83C40061C0BA /* ASFlowLayoutController.h */; settings = {ATTRIBUTES = (Public, ); }; };
		464052231A3F83C40061C0BA /* ASFlowLayoutController.mm in Sources */ = {isa = PBXBuildFile; fileRef = 4640521C1A3F83C40061C0BA /* ASFlowLayoutController.mm */; };
		464052241A3F83C40061C0BA /* ASLayoutController.h in Headers */ = {isa = PBXBuildFile; fileRef = 4640521D1A3F83C40061C0BA /* ASLayoutController.h */; settings = {ATTRIBUTES = (Public, ); }; };
		509E68601B3AED8E009B9150 /* ASScrollDirection.m in Sources */ = {isa = PBXBuildFile; fileRef = 205F0E111B371BD7007741D0 /* ASScrollDirection.m */; };
		509E68611B3AEDA0009B9150 /* ASAbstractLayoutController.h in Headers */ = {isa = PBXBuildFile; fileRef = 205F0E171B37339C007741D0 /* ASAbstractLayoutController.h */; settings = {ATTRIBUTES = (Public, ); }; };
		509E68621B3AEDA5009B9150 /* ASAbstractLayoutController.mm in Sources */ = {isa = PBXBuildFile; fileRef = 205F0E181B37339C007741D0 /* ASAbstractLayoutController.mm */; };
		509E68631B3AEDB4009B9150 /* ASCollectionViewLayoutController.h in Headers */ = {isa = PBXBuildFile; fileRef = 205F0E1B1B373A2C007741D0 /* ASCollectionViewLayoutController.h */; settings = {ATTRIBUTES = (Public, ); }; };
		509E68641B3AEDB7009B9150 /* ASCollectionViewLayoutController.mm in Sources */ = {isa = PBXBuildFile; fileRef = 205F0E1C1B373A2C007741D0 /* ASCollectionViewLayoutController.mm */; };
		509E68651B3AEDC5009B9150 /* CGRect+ASConvenience.h in Headers */ = {isa = PBXBuildFile; fileRef = 205F0E1F1B376416007741D0 /* CGRect+ASConvenience.h */; settings = {ATTRIBUTES = (Public, ); }; };
		509E68661B3AEDD7009B9150 /* CGRect+ASConvenience.m in Sources */ = {isa = PBXBuildFile; fileRef = 205F0E201B376416007741D0 /* CGRect+ASConvenience.m */; };
		636EA1A41C7FF4EC00EE152F /* NSArray+Diffing.m in Sources */ = {isa = PBXBuildFile; fileRef = DBC452DA1C5BF64600B16017 /* NSArray+Diffing.m */; };
		636EA1A51C7FF4EF00EE152F /* ASDefaultPlayButton.m in Sources */ = {isa = PBXBuildFile; fileRef = AEB7B0191C5962EA00662EF4 /* ASDefaultPlayButton.m */; };
		68355B311CB5799E001D4E68 /* ASImageNode+AnimatedImage.mm in Sources */ = {isa = PBXBuildFile; fileRef = 68355B2E1CB5799E001D4E68 /* ASImageNode+AnimatedImage.mm */; };
		68355B341CB579B9001D4E68 /* ASImageNode+AnimatedImage.mm in Sources */ = {isa = PBXBuildFile; fileRef = 68355B2E1CB5799E001D4E68 /* ASImageNode+AnimatedImage.mm */; };
		68355B3A1CB57A5A001D4E68 /* ASPINRemoteImageDownloader.m in Sources */ = {isa = PBXBuildFile; fileRef = 68355B361CB57A5A001D4E68 /* ASPINRemoteImageDownloader.m */; };
		68355B3B1CB57A5A001D4E68 /* ASImageContainerProtocolCategories.h in Headers */ = {isa = PBXBuildFile; fileRef = 68355B371CB57A5A001D4E68 /* ASImageContainerProtocolCategories.h */; settings = {ATTRIBUTES = (Public, ); }; };
		68355B3C1CB57A5A001D4E68 /* ASImageContainerProtocolCategories.m in Sources */ = {isa = PBXBuildFile; fileRef = 68355B381CB57A5A001D4E68 /* ASImageContainerProtocolCategories.m */; };
		68355B3D1CB57A5A001D4E68 /* ASPINRemoteImageDownloader.h in Headers */ = {isa = PBXBuildFile; fileRef = 68355B391CB57A5A001D4E68 /* ASPINRemoteImageDownloader.h */; };
		68355B3E1CB57A60001D4E68 /* ASPINRemoteImageDownloader.m in Sources */ = {isa = PBXBuildFile; fileRef = 68355B361CB57A5A001D4E68 /* ASPINRemoteImageDownloader.m */; };
		68355B3F1CB57A64001D4E68 /* ASPINRemoteImageDownloader.h in Headers */ = {isa = PBXBuildFile; fileRef = 68355B391CB57A5A001D4E68 /* ASPINRemoteImageDownloader.h */; };
		68355B401CB57A69001D4E68 /* ASImageContainerProtocolCategories.m in Sources */ = {isa = PBXBuildFile; fileRef = 68355B381CB57A5A001D4E68 /* ASImageContainerProtocolCategories.m */; };
		68355B411CB57A6C001D4E68 /* ASImageContainerProtocolCategories.h in Headers */ = {isa = PBXBuildFile; fileRef = 68355B371CB57A5A001D4E68 /* ASImageContainerProtocolCategories.h */; settings = {ATTRIBUTES = (Public, ); }; };
		68AF37DB1CBEF4D80077BF76 /* ASImageNode+AnimatedImagePrivate.h in Headers */ = {isa = PBXBuildFile; fileRef = 68B8A4DB1CBD911D007E4543 /* ASImageNode+AnimatedImagePrivate.h */; };
		68B0277A1C1A79CC0041016B /* ASDisplayNode+Beta.h in Headers */ = {isa = PBXBuildFile; fileRef = 68B027791C1A79CC0041016B /* ASDisplayNode+Beta.h */; settings = {ATTRIBUTES = (Public, ); }; };
		68B0277B1C1A79D60041016B /* ASDisplayNode+Beta.h in Headers */ = {isa = PBXBuildFile; fileRef = 68B027791C1A79CC0041016B /* ASDisplayNode+Beta.h */; settings = {ATTRIBUTES = (Public, ); }; };
		68B8A4DC1CBD911D007E4543 /* ASImageNode+AnimatedImagePrivate.h in Headers */ = {isa = PBXBuildFile; fileRef = 68B8A4DB1CBD911D007E4543 /* ASImageNode+AnimatedImagePrivate.h */; };
		68B8A4E11CBDB958007E4543 /* ASWeakProxy.h in Headers */ = {isa = PBXBuildFile; fileRef = 68B8A4DF1CBDB958007E4543 /* ASWeakProxy.h */; };
		68B8A4E21CBDB958007E4543 /* ASWeakProxy.h in Headers */ = {isa = PBXBuildFile; fileRef = 68B8A4DF1CBDB958007E4543 /* ASWeakProxy.h */; };
		68B8A4E31CBDB958007E4543 /* ASWeakProxy.m in Sources */ = {isa = PBXBuildFile; fileRef = 68B8A4E01CBDB958007E4543 /* ASWeakProxy.m */; };
		68B8A4E41CBDB958007E4543 /* ASWeakProxy.m in Sources */ = {isa = PBXBuildFile; fileRef = 68B8A4E01CBDB958007E4543 /* ASWeakProxy.m */; };
		68EE0DBD1C1B4ED300BA1B99 /* ASMainSerialQueue.h in Headers */ = {isa = PBXBuildFile; fileRef = 68EE0DBB1C1B4ED300BA1B99 /* ASMainSerialQueue.h */; };
		68EE0DBE1C1B4ED300BA1B99 /* ASMainSerialQueue.h in Headers */ = {isa = PBXBuildFile; fileRef = 68EE0DBB1C1B4ED300BA1B99 /* ASMainSerialQueue.h */; };
		68EE0DBF1C1B4ED300BA1B99 /* ASMainSerialQueue.mm in Sources */ = {isa = PBXBuildFile; fileRef = 68EE0DBC1C1B4ED300BA1B99 /* ASMainSerialQueue.mm */; };
		68EE0DC01C1B4ED300BA1B99 /* ASMainSerialQueue.mm in Sources */ = {isa = PBXBuildFile; fileRef = 68EE0DBC1C1B4ED300BA1B99 /* ASMainSerialQueue.mm */; };
		698548631CA9E025008A345F /* ASEnvironment.h in Headers */ = {isa = PBXBuildFile; fileRef = 698548611CA9E025008A345F /* ASEnvironment.h */; settings = {ATTRIBUTES = (Public, ); }; };
		698548641CA9E025008A345F /* ASEnvironment.h in Headers */ = {isa = PBXBuildFile; fileRef = 698548611CA9E025008A345F /* ASEnvironment.h */; settings = {ATTRIBUTES = (Public, ); }; };
		698C8B611CAB49FC0052DC3F /* ASLayoutableExtensibility.h in Headers */ = {isa = PBXBuildFile; fileRef = 698C8B601CAB49FC0052DC3F /* ASLayoutableExtensibility.h */; settings = {ATTRIBUTES = (Public, ); }; };
		698C8B621CAB49FC0052DC3F /* ASLayoutableExtensibility.h in Headers */ = {isa = PBXBuildFile; fileRef = 698C8B601CAB49FC0052DC3F /* ASLayoutableExtensibility.h */; settings = {ATTRIBUTES = (Public, ); }; };
		69CB62AB1CB8165900024920 /* _ASDisplayViewAccessiblity.h in Headers */ = {isa = PBXBuildFile; fileRef = 69CB62A91CB8165900024920 /* _ASDisplayViewAccessiblity.h */; };
		69CB62AC1CB8165900024920 /* _ASDisplayViewAccessiblity.h in Headers */ = {isa = PBXBuildFile; fileRef = 69CB62A91CB8165900024920 /* _ASDisplayViewAccessiblity.h */; };
		69CB62AD1CB8165900024920 /* _ASDisplayViewAccessiblity.mm in Sources */ = {isa = PBXBuildFile; fileRef = 69CB62AA1CB8165900024920 /* _ASDisplayViewAccessiblity.mm */; };
		69CB62AE1CB8165900024920 /* _ASDisplayViewAccessiblity.mm in Sources */ = {isa = PBXBuildFile; fileRef = 69CB62AA1CB8165900024920 /* _ASDisplayViewAccessiblity.mm */; };
		69E1006D1CA89CB600D88C1B /* ASEnvironmentInternal.h in Headers */ = {isa = PBXBuildFile; fileRef = 69E100691CA89CB600D88C1B /* ASEnvironmentInternal.h */; };
		69E1006E1CA89CB600D88C1B /* ASEnvironmentInternal.h in Headers */ = {isa = PBXBuildFile; fileRef = 69E100691CA89CB600D88C1B /* ASEnvironmentInternal.h */; };
		69E1006F1CA89CB600D88C1B /* ASEnvironmentInternal.mm in Sources */ = {isa = PBXBuildFile; fileRef = 69E1006A1CA89CB600D88C1B /* ASEnvironmentInternal.mm */; };
		69E100701CA89CB600D88C1B /* ASEnvironmentInternal.mm in Sources */ = {isa = PBXBuildFile; fileRef = 69E1006A1CA89CB600D88C1B /* ASEnvironmentInternal.mm */; };
		69F10C861C84C35D0026140C /* ASRangeControllerUpdateRangeProtocol+Beta.h in Headers */ = {isa = PBXBuildFile; fileRef = 69F10C851C84C35D0026140C /* ASRangeControllerUpdateRangeProtocol+Beta.h */; settings = {ATTRIBUTES = (Public, ); }; };
		69F10C871C84C35D0026140C /* ASRangeControllerUpdateRangeProtocol+Beta.h in Headers */ = {isa = PBXBuildFile; fileRef = 69F10C851C84C35D0026140C /* ASRangeControllerUpdateRangeProtocol+Beta.h */; settings = {ATTRIBUTES = (Public, ); }; };
		6BDC61F61979037800E50D21 /* AsyncDisplayKit.h in Headers */ = {isa = PBXBuildFile; fileRef = 6BDC61F51978FEA400E50D21 /* AsyncDisplayKit.h */; settings = {ATTRIBUTES = (Public, ); }; };
		7630FFA81C9E267E007A7C0E /* ASVideoNode.h in Headers */ = {isa = PBXBuildFile; fileRef = AEEC47DF1C20C2DD00EC1693 /* ASVideoNode.h */; settings = {ATTRIBUTES = (Public, ); }; };
		764D83D51C8EA515009B4FB8 /* AsyncDisplayKit+Debug.h in Headers */ = {isa = PBXBuildFile; fileRef = 764D83D21C8EA515009B4FB8 /* AsyncDisplayKit+Debug.h */; settings = {ATTRIBUTES = (Public, ); }; };
		764D83D61C8EA515009B4FB8 /* AsyncDisplayKit+Debug.m in Sources */ = {isa = PBXBuildFile; fileRef = 764D83D31C8EA515009B4FB8 /* AsyncDisplayKit+Debug.m */; };
		767E7F8D1C9019130066C000 /* AsyncDisplayKit+Debug.h in Headers */ = {isa = PBXBuildFile; fileRef = 764D83D21C8EA515009B4FB8 /* AsyncDisplayKit+Debug.h */; settings = {ATTRIBUTES = (Public, ); }; };
		767E7F8E1C90191D0066C000 /* AsyncDisplayKit+Debug.m in Sources */ = {isa = PBXBuildFile; fileRef = 764D83D31C8EA515009B4FB8 /* AsyncDisplayKit+Debug.m */; };
		7A06A73A1C35F08800FE8DAA /* ASRelativeLayoutSpec.mm in Sources */ = {isa = PBXBuildFile; fileRef = 7A06A7381C35F08800FE8DAA /* ASRelativeLayoutSpec.mm */; };
		7A06A73B1C35F08800FE8DAA /* ASRelativeLayoutSpec.h in Headers */ = {isa = PBXBuildFile; fileRef = 7A06A7391C35F08800FE8DAA /* ASRelativeLayoutSpec.h */; settings = {ATTRIBUTES = (Public, ); }; };
		7AB338661C55B3420055FDE8 /* ASRelativeLayoutSpec.mm in Sources */ = {isa = PBXBuildFile; fileRef = 7A06A7381C35F08800FE8DAA /* ASRelativeLayoutSpec.mm */; };
		7AB338671C55B3460055FDE8 /* ASRelativeLayoutSpec.h in Headers */ = {isa = PBXBuildFile; fileRef = 7A06A7391C35F08800FE8DAA /* ASRelativeLayoutSpec.h */; settings = {ATTRIBUTES = (Public, ); }; };
		7AB338691C55B97B0055FDE8 /* ASRelativeLayoutSpecSnapshotTests.mm in Sources */ = {isa = PBXBuildFile; fileRef = 7AB338681C55B97B0055FDE8 /* ASRelativeLayoutSpecSnapshotTests.mm */; };
		81EE384F1C8E94F000456208 /* ASRunLoopQueue.h in Headers */ = {isa = PBXBuildFile; fileRef = 81EE384D1C8E94F000456208 /* ASRunLoopQueue.h */; settings = {ATTRIBUTES = (Public, ); }; };
		81EE38501C8E94F000456208 /* ASRunLoopQueue.mm in Sources */ = {isa = PBXBuildFile; fileRef = 81EE384E1C8E94F000456208 /* ASRunLoopQueue.mm */; };
		8BDA5FC51CDBDDE1007D13B2 /* ASVideoPlayerNode.h in Headers */ = {isa = PBXBuildFile; fileRef = 8BDA5FC31CDBDDE1007D13B2 /* ASVideoPlayerNode.h */; };
		8BDA5FC61CDBDDE1007D13B2 /* ASVideoPlayerNode.mm in Sources */ = {isa = PBXBuildFile; fileRef = 8BDA5FC41CDBDDE1007D13B2 /* ASVideoPlayerNode.mm */; };
		8BDA5FC71CDBDF91007D13B2 /* ASVideoPlayerNode.h in Headers */ = {isa = PBXBuildFile; fileRef = 8BDA5FC31CDBDDE1007D13B2 /* ASVideoPlayerNode.h */; };
		8BDA5FC81CDBDF95007D13B2 /* ASVideoPlayerNode.mm in Sources */ = {isa = PBXBuildFile; fileRef = 8BDA5FC41CDBDDE1007D13B2 /* ASVideoPlayerNode.mm */; };
		92074A611CC8BA1900918F75 /* ASImageNode+tvOS.h in Headers */ = {isa = PBXBuildFile; fileRef = 92074A5F1CC8BA1900918F75 /* ASImageNode+tvOS.h */; };
		92074A621CC8BA1900918F75 /* ASImageNode+tvOS.h in Headers */ = {isa = PBXBuildFile; fileRef = 92074A5F1CC8BA1900918F75 /* ASImageNode+tvOS.h */; };
		92074A631CC8BA1900918F75 /* ASImageNode+tvOS.m in Sources */ = {isa = PBXBuildFile; fileRef = 92074A601CC8BA1900918F75 /* ASImageNode+tvOS.m */; };
		92074A641CC8BA1900918F75 /* ASImageNode+tvOS.m in Sources */ = {isa = PBXBuildFile; fileRef = 92074A601CC8BA1900918F75 /* ASImageNode+tvOS.m */; };
		92074A671CC8BADA00918F75 /* ASControlNode+tvOS.h in Headers */ = {isa = PBXBuildFile; fileRef = 92074A651CC8BADA00918F75 /* ASControlNode+tvOS.h */; };
		92074A681CC8BADA00918F75 /* ASControlNode+tvOS.h in Headers */ = {isa = PBXBuildFile; fileRef = 92074A651CC8BADA00918F75 /* ASControlNode+tvOS.h */; };
		92074A691CC8BADA00918F75 /* ASControlNode+tvOS.m in Sources */ = {isa = PBXBuildFile; fileRef = 92074A661CC8BADA00918F75 /* ASControlNode+tvOS.m */; };
		92074A6A1CC8BADA00918F75 /* ASControlNode+tvOS.m in Sources */ = {isa = PBXBuildFile; fileRef = 92074A661CC8BADA00918F75 /* ASControlNode+tvOS.m */; };
		92DD2FE31BF4B97E0074C9DD /* ASMapNode.h in Headers */ = {isa = PBXBuildFile; fileRef = 92DD2FE11BF4B97E0074C9DD /* ASMapNode.h */; settings = {ATTRIBUTES = (Public, ); }; };
		92DD2FE41BF4B97E0074C9DD /* ASMapNode.mm in Sources */ = {isa = PBXBuildFile; fileRef = 92DD2FE21BF4B97E0074C9DD /* ASMapNode.mm */; };
		92DD2FE61BF4D05E0074C9DD /* MapKit.framework in Frameworks */ = {isa = PBXBuildFile; fileRef = 92DD2FE51BF4D05E0074C9DD /* MapKit.framework */; };
		92DD2FE71BF4D0850074C9DD /* ASMapNode.mm in Sources */ = {isa = PBXBuildFile; fileRef = 92DD2FE21BF4B97E0074C9DD /* ASMapNode.mm */; };
		92DD2FE81BF4D0A80074C9DD /* ASMapNode.h in Headers */ = {isa = PBXBuildFile; fileRef = 92DD2FE11BF4B97E0074C9DD /* ASMapNode.h */; settings = {ATTRIBUTES = (Public, ); }; };
		92DD2FE91BF4D4870074C9DD /* MapKit.framework in Frameworks */ = {isa = PBXBuildFile; fileRef = 92DD2FE51BF4D05E0074C9DD /* MapKit.framework */; settings = {ATTRIBUTES = (Weak, ); }; };
		92DD2FEA1BF4D49B0074C9DD /* MapKit.framework in Frameworks */ = {isa = PBXBuildFile; fileRef = 92DD2FE51BF4D05E0074C9DD /* MapKit.framework */; };
		9B92C8851BC2EB6E00EE46B2 /* ASCollectionDataController.mm in Sources */ = {isa = PBXBuildFile; fileRef = 251B8EF31BBB3D690087C538 /* ASCollectionDataController.mm */; };
		9B92C8861BC2EB7600EE46B2 /* ASCollectionViewFlowLayoutInspector.m in Sources */ = {isa = PBXBuildFile; fileRef = 251B8EF51BBB3D690087C538 /* ASCollectionViewFlowLayoutInspector.m */; };
		9C49C36F1B853957000B0DD5 /* ASStackLayoutable.h in Headers */ = {isa = PBXBuildFile; fileRef = 9C49C36E1B853957000B0DD5 /* ASStackLayoutable.h */; settings = {ATTRIBUTES = (Public, ); }; };
		9C49C3701B853961000B0DD5 /* ASStackLayoutable.h in Headers */ = {isa = PBXBuildFile; fileRef = 9C49C36E1B853957000B0DD5 /* ASStackLayoutable.h */; settings = {ATTRIBUTES = (Public, ); }; };
		9C5586691BD549CB00B50E3A /* ASAsciiArtBoxCreator.h in Headers */ = {isa = PBXBuildFile; fileRef = 9C5586671BD549CB00B50E3A /* ASAsciiArtBoxCreator.h */; settings = {ATTRIBUTES = (Public, ); }; };
		9C55866A1BD549CB00B50E3A /* ASAsciiArtBoxCreator.m in Sources */ = {isa = PBXBuildFile; fileRef = 9C5586681BD549CB00B50E3A /* ASAsciiArtBoxCreator.m */; };
		9C55866B1BD54A1900B50E3A /* ASAsciiArtBoxCreator.m in Sources */ = {isa = PBXBuildFile; fileRef = 9C5586681BD549CB00B50E3A /* ASAsciiArtBoxCreator.m */; };
		9C55866C1BD54A3000B50E3A /* ASAsciiArtBoxCreator.h in Headers */ = {isa = PBXBuildFile; fileRef = 9C5586671BD549CB00B50E3A /* ASAsciiArtBoxCreator.h */; settings = {ATTRIBUTES = (Public, ); }; };
		9C6BB3B21B8CC9C200F13F52 /* ASStaticLayoutable.h in Headers */ = {isa = PBXBuildFile; fileRef = 9C6BB3B01B8CC9C200F13F52 /* ASStaticLayoutable.h */; settings = {ATTRIBUTES = (Public, ); }; };
		9C6BB3B31B8CC9C200F13F52 /* ASStaticLayoutable.h in Headers */ = {isa = PBXBuildFile; fileRef = 9C6BB3B01B8CC9C200F13F52 /* ASStaticLayoutable.h */; settings = {ATTRIBUTES = (Public, ); }; };
		9C70F2031CDA4EFA007D6C76 /* ASTraitCollection.h in Headers */ = {isa = PBXBuildFile; fileRef = 9C70F2011CDA4EFA007D6C76 /* ASTraitCollection.h */; settings = {ATTRIBUTES = (Public, ); }; };
		9C70F2041CDA4EFA007D6C76 /* ASTraitCollection.m in Sources */ = {isa = PBXBuildFile; fileRef = 9C70F2021CDA4EFA007D6C76 /* ASTraitCollection.m */; };
		9C70F2051CDA4F06007D6C76 /* ASTraitCollection.m in Sources */ = {isa = PBXBuildFile; fileRef = 9C70F2021CDA4EFA007D6C76 /* ASTraitCollection.m */; };
		9C70F2061CDA4F0C007D6C76 /* ASTraitCollection.h in Headers */ = {isa = PBXBuildFile; fileRef = 9C70F2011CDA4EFA007D6C76 /* ASTraitCollection.h */; settings = {ATTRIBUTES = (Public, ); }; };
		9C70F2081CDAA3C6007D6C76 /* ASEnvironment.mm in Sources */ = {isa = PBXBuildFile; fileRef = 9CFFC6BD1CCAC52B006A6476 /* ASEnvironment.mm */; };
		9C70F2091CDABA36007D6C76 /* ASViewController.mm in Sources */ = {isa = PBXBuildFile; fileRef = 9CFFC6BF1CCAC73C006A6476 /* ASViewController.mm */; };
		9C70F20A1CDBE949007D6C76 /* ASTableNode.mm in Sources */ = {isa = PBXBuildFile; fileRef = 9CFFC6C11CCAC768006A6476 /* ASTableNode.mm */; };
		9C70F20B1CDBE9A4007D6C76 /* ASDataController+Subclasses.h in Headers */ = {isa = PBXBuildFile; fileRef = 251B8EF61BBB3D690087C538 /* ASDataController+Subclasses.h */; };
		9C70F20C1CDBE9B6007D6C76 /* ASCollectionDataController.h in Headers */ = {isa = PBXBuildFile; fileRef = 251B8EF21BBB3D690087C538 /* ASCollectionDataController.h */; };
		9C70F20D1CDBE9CB007D6C76 /* ASDefaultPlayButton.h in Headers */ = {isa = PBXBuildFile; fileRef = AEB7B0181C5962EA00662EF4 /* ASDefaultPlayButton.h */; };
		9C70F20E1CDBE9E5007D6C76 /* NSArray+Diffing.h in Headers */ = {isa = PBXBuildFile; fileRef = DBC452D91C5BF64600B16017 /* NSArray+Diffing.h */; };
		9C70F20F1CDBE9FF007D6C76 /* ASLayoutManager.h in Headers */ = {isa = PBXBuildFile; fileRef = B30BF6501C5964B0004FCD53 /* ASLayoutManager.h */; };
		9C8221951BA237B80037F19A /* ASStackBaselinePositionedLayout.h in Headers */ = {isa = PBXBuildFile; fileRef = 9C8221931BA237B80037F19A /* ASStackBaselinePositionedLayout.h */; };
		9C8221961BA237B80037F19A /* ASStackBaselinePositionedLayout.h in Headers */ = {isa = PBXBuildFile; fileRef = 9C8221931BA237B80037F19A /* ASStackBaselinePositionedLayout.h */; };
		9C8221971BA237B80037F19A /* ASStackBaselinePositionedLayout.mm in Sources */ = {isa = PBXBuildFile; fileRef = 9C8221941BA237B80037F19A /* ASStackBaselinePositionedLayout.mm */; };
		9C8221981BA237B80037F19A /* ASStackBaselinePositionedLayout.mm in Sources */ = {isa = PBXBuildFile; fileRef = 9C8221941BA237B80037F19A /* ASStackBaselinePositionedLayout.mm */; };
		9C8898BB1C738B9800D6B02E /* ASTextKitFontSizeAdjuster.mm in Sources */ = {isa = PBXBuildFile; fileRef = 9C8898BA1C738B9800D6B02E /* ASTextKitFontSizeAdjuster.mm */; };
		9C8898BC1C738BA800D6B02E /* ASTextKitFontSizeAdjuster.mm in Sources */ = {isa = PBXBuildFile; fileRef = 9C8898BA1C738B9800D6B02E /* ASTextKitFontSizeAdjuster.mm */; };
		9C8898BD1C738BB800D6B02E /* ASTextKitFontSizeAdjuster.h in Headers */ = {isa = PBXBuildFile; fileRef = A32FEDD31C501B6A004F642A /* ASTextKitFontSizeAdjuster.h */; };
		9CDC18CC1B910E12004965E2 /* ASLayoutablePrivate.h in Headers */ = {isa = PBXBuildFile; fileRef = 9CDC18CB1B910E12004965E2 /* ASLayoutablePrivate.h */; settings = {ATTRIBUTES = (Public, ); }; };
		9CDC18CD1B910E12004965E2 /* ASLayoutablePrivate.h in Headers */ = {isa = PBXBuildFile; fileRef = 9CDC18CB1B910E12004965E2 /* ASLayoutablePrivate.h */; settings = {ATTRIBUTES = (Public, ); }; };
		9CFFC6BE1CCAC52B006A6476 /* ASEnvironment.mm in Sources */ = {isa = PBXBuildFile; fileRef = 9CFFC6BD1CCAC52B006A6476 /* ASEnvironment.mm */; };
		9CFFC6C01CCAC73C006A6476 /* ASViewController.mm in Sources */ = {isa = PBXBuildFile; fileRef = 9CFFC6BF1CCAC73C006A6476 /* ASViewController.mm */; };
		9CFFC6C21CCAC768006A6476 /* ASTableNode.mm in Sources */ = {isa = PBXBuildFile; fileRef = 9CFFC6C11CCAC768006A6476 /* ASTableNode.mm */; };
		9F06E5CD1B4CAF4200F015D8 /* ASCollectionViewTests.m in Sources */ = {isa = PBXBuildFile; fileRef = 9F06E5CC1B4CAF4200F015D8 /* ASCollectionViewTests.m */; };
		A2763D791CBDD57D00A9ADBD /* ASPINRemoteImageDownloader.h in Headers */ = {isa = PBXBuildFile; fileRef = A2763D771CBDD57D00A9ADBD /* ASPINRemoteImageDownloader.h */; };
		A2763D7A1CBDD57D00A9ADBD /* ASPINRemoteImageDownloader.h in Headers */ = {isa = PBXBuildFile; fileRef = A2763D771CBDD57D00A9ADBD /* ASPINRemoteImageDownloader.h */; };
		A32FEDD51C501B6A004F642A /* ASTextKitFontSizeAdjuster.h in Headers */ = {isa = PBXBuildFile; fileRef = A32FEDD31C501B6A004F642A /* ASTextKitFontSizeAdjuster.h */; settings = {ATTRIBUTES = (Public, ); }; };
		A373200F1C571B730011FC94 /* ASTextNode+Beta.h in Headers */ = {isa = PBXBuildFile; fileRef = A373200E1C571B050011FC94 /* ASTextNode+Beta.h */; settings = {ATTRIBUTES = (Public, ); }; };
		A37320101C571B740011FC94 /* ASTextNode+Beta.h in Headers */ = {isa = PBXBuildFile; fileRef = A373200E1C571B050011FC94 /* ASTextNode+Beta.h */; settings = {ATTRIBUTES = (Public, ); }; };
		AC026B581BD3F61800BBC17E /* ASStaticLayoutSpecSnapshotTests.m in Sources */ = {isa = PBXBuildFile; fileRef = AC026B571BD3F61800BBC17E /* ASStaticLayoutSpecSnapshotTests.m */; };
		AC026B691BD57D6F00BBC17E /* ASChangeSetDataController.h in Headers */ = {isa = PBXBuildFile; fileRef = AC026B671BD57D6F00BBC17E /* ASChangeSetDataController.h */; settings = {ATTRIBUTES = (Public, ); }; };
		AC026B6A1BD57D6F00BBC17E /* ASChangeSetDataController.h in Headers */ = {isa = PBXBuildFile; fileRef = AC026B671BD57D6F00BBC17E /* ASChangeSetDataController.h */; settings = {ATTRIBUTES = (Public, ); }; };
		AC026B6B1BD57D6F00BBC17E /* ASChangeSetDataController.m in Sources */ = {isa = PBXBuildFile; fileRef = AC026B681BD57D6F00BBC17E /* ASChangeSetDataController.m */; };
		AC026B6C1BD57D6F00BBC17E /* ASChangeSetDataController.m in Sources */ = {isa = PBXBuildFile; fileRef = AC026B681BD57D6F00BBC17E /* ASChangeSetDataController.m */; };
		AC026B6F1BD57DBF00BBC17E /* _ASHierarchyChangeSet.h in Headers */ = {isa = PBXBuildFile; fileRef = AC026B6D1BD57DBF00BBC17E /* _ASHierarchyChangeSet.h */; };
		AC026B701BD57DBF00BBC17E /* _ASHierarchyChangeSet.h in Headers */ = {isa = PBXBuildFile; fileRef = AC026B6D1BD57DBF00BBC17E /* _ASHierarchyChangeSet.h */; };
		AC026B711BD57DBF00BBC17E /* _ASHierarchyChangeSet.m in Sources */ = {isa = PBXBuildFile; fileRef = AC026B6E1BD57DBF00BBC17E /* _ASHierarchyChangeSet.m */; };
		AC026B721BD57DBF00BBC17E /* _ASHierarchyChangeSet.m in Sources */ = {isa = PBXBuildFile; fileRef = AC026B6E1BD57DBF00BBC17E /* _ASHierarchyChangeSet.m */; };
		AC21EC101B3D0BF600C8B19A /* ASStackLayoutDefines.h in Headers */ = {isa = PBXBuildFile; fileRef = AC21EC0F1B3D0BF600C8B19A /* ASStackLayoutDefines.h */; settings = {ATTRIBUTES = (Public, ); }; };
		AC3C4A511A1139C100143C57 /* ASCollectionView.h in Headers */ = {isa = PBXBuildFile; fileRef = AC3C4A4F1A1139C100143C57 /* ASCollectionView.h */; settings = {ATTRIBUTES = (Public, ); }; };
		AC3C4A521A1139C100143C57 /* ASCollectionView.mm in Sources */ = {isa = PBXBuildFile; fileRef = AC3C4A501A1139C100143C57 /* ASCollectionView.mm */; };
		AC3C4A541A113EEC00143C57 /* ASCollectionViewProtocols.h in Headers */ = {isa = PBXBuildFile; fileRef = AC3C4A531A113EEC00143C57 /* ASCollectionViewProtocols.h */; settings = {ATTRIBUTES = (Public, ); }; };
		AC47D9421B3B891B00AAEE9D /* ASCellNode.mm in Sources */ = {isa = PBXBuildFile; fileRef = AC6456071B0A335000CF11B8 /* ASCellNode.mm */; };
		AC47D9451B3BB41900AAEE9D /* ASRelativeSize.h in Headers */ = {isa = PBXBuildFile; fileRef = AC47D9431B3BB41900AAEE9D /* ASRelativeSize.h */; settings = {ATTRIBUTES = (Public, ); }; };
		AC47D9461B3BB41900AAEE9D /* ASRelativeSize.mm in Sources */ = {isa = PBXBuildFile; fileRef = AC47D9441B3BB41900AAEE9D /* ASRelativeSize.mm */; };
		AC6456091B0A335000CF11B8 /* ASCellNode.mm in Sources */ = {isa = PBXBuildFile; fileRef = AC6456071B0A335000CF11B8 /* ASCellNode.mm */; };
		AC7A2C171BDE11DF0093FE1A /* ASTableViewInternal.h in Headers */ = {isa = PBXBuildFile; fileRef = AC7A2C161BDE11DF0093FE1A /* ASTableViewInternal.h */; };
		AC7A2C181BDE11DF0093FE1A /* ASTableViewInternal.h in Headers */ = {isa = PBXBuildFile; fileRef = AC7A2C161BDE11DF0093FE1A /* ASTableViewInternal.h */; };
		ACC945A91BA9E7A0005E1FB8 /* ASViewController.h in Headers */ = {isa = PBXBuildFile; fileRef = ACC945A81BA9E7A0005E1FB8 /* ASViewController.h */; settings = {ATTRIBUTES = (Public, ); }; };
		ACF6ED1A1B17843500DA7C62 /* ASBackgroundLayoutSpec.h in Headers */ = {isa = PBXBuildFile; fileRef = ACF6ED011B17843500DA7C62 /* ASBackgroundLayoutSpec.h */; settings = {ATTRIBUTES = (Public, ); }; };
		ACF6ED1B1B17843500DA7C62 /* ASBackgroundLayoutSpec.mm in Sources */ = {isa = PBXBuildFile; fileRef = ACF6ED021B17843500DA7C62 /* ASBackgroundLayoutSpec.mm */; };
		ACF6ED1C1B17843500DA7C62 /* ASCenterLayoutSpec.h in Headers */ = {isa = PBXBuildFile; fileRef = ACF6ED031B17843500DA7C62 /* ASCenterLayoutSpec.h */; settings = {ATTRIBUTES = (Public, ); }; };
		ACF6ED1D1B17843500DA7C62 /* ASCenterLayoutSpec.mm in Sources */ = {isa = PBXBuildFile; fileRef = ACF6ED041B17843500DA7C62 /* ASCenterLayoutSpec.mm */; };
		ACF6ED201B17843500DA7C62 /* ASDimension.h in Headers */ = {isa = PBXBuildFile; fileRef = ACF6ED071B17843500DA7C62 /* ASDimension.h */; settings = {ATTRIBUTES = (Public, ); }; };
		ACF6ED211B17843500DA7C62 /* ASDimension.mm in Sources */ = {isa = PBXBuildFile; fileRef = ACF6ED081B17843500DA7C62 /* ASDimension.mm */; };
		ACF6ED221B17843500DA7C62 /* ASInsetLayoutSpec.h in Headers */ = {isa = PBXBuildFile; fileRef = ACF6ED091B17843500DA7C62 /* ASInsetLayoutSpec.h */; settings = {ATTRIBUTES = (Public, ); }; };
		ACF6ED231B17843500DA7C62 /* ASInsetLayoutSpec.mm in Sources */ = {isa = PBXBuildFile; fileRef = ACF6ED0A1B17843500DA7C62 /* ASInsetLayoutSpec.mm */; };
		ACF6ED241B17843500DA7C62 /* ASLayout.h in Headers */ = {isa = PBXBuildFile; fileRef = ACF6ED0B1B17843500DA7C62 /* ASLayout.h */; settings = {ATTRIBUTES = (Public, ); }; };
		ACF6ED251B17843500DA7C62 /* ASLayout.mm in Sources */ = {isa = PBXBuildFile; fileRef = ACF6ED0C1B17843500DA7C62 /* ASLayout.mm */; };
		ACF6ED261B17843500DA7C62 /* ASLayoutSpec.h in Headers */ = {isa = PBXBuildFile; fileRef = ACF6ED0D1B17843500DA7C62 /* ASLayoutSpec.h */; settings = {ATTRIBUTES = (Public, ); }; };
		ACF6ED271B17843500DA7C62 /* ASLayoutSpec.mm in Sources */ = {isa = PBXBuildFile; fileRef = ACF6ED0E1B17843500DA7C62 /* ASLayoutSpec.mm */; };
		ACF6ED2A1B17843500DA7C62 /* ASLayoutable.h in Headers */ = {isa = PBXBuildFile; fileRef = ACF6ED111B17843500DA7C62 /* ASLayoutable.h */; settings = {ATTRIBUTES = (Public, ); }; };
		ACF6ED2B1B17843500DA7C62 /* ASOverlayLayoutSpec.h in Headers */ = {isa = PBXBuildFile; fileRef = ACF6ED121B17843500DA7C62 /* ASOverlayLayoutSpec.h */; settings = {ATTRIBUTES = (Public, ); }; };
		ACF6ED2C1B17843500DA7C62 /* ASOverlayLayoutSpec.mm in Sources */ = {isa = PBXBuildFile; fileRef = ACF6ED131B17843500DA7C62 /* ASOverlayLayoutSpec.mm */; };
		ACF6ED2D1B17843500DA7C62 /* ASRatioLayoutSpec.h in Headers */ = {isa = PBXBuildFile; fileRef = ACF6ED141B17843500DA7C62 /* ASRatioLayoutSpec.h */; settings = {ATTRIBUTES = (Public, ); }; };
		ACF6ED2E1B17843500DA7C62 /* ASRatioLayoutSpec.mm in Sources */ = {isa = PBXBuildFile; fileRef = ACF6ED151B17843500DA7C62 /* ASRatioLayoutSpec.mm */; };
		ACF6ED2F1B17843500DA7C62 /* ASStackLayoutSpec.h in Headers */ = {isa = PBXBuildFile; fileRef = ACF6ED161B17843500DA7C62 /* ASStackLayoutSpec.h */; settings = {ATTRIBUTES = (Public, ); }; };
		ACF6ED301B17843500DA7C62 /* ASStackLayoutSpec.mm in Sources */ = {isa = PBXBuildFile; fileRef = ACF6ED171B17843500DA7C62 /* ASStackLayoutSpec.mm */; };
		ACF6ED311B17843500DA7C62 /* ASStaticLayoutSpec.h in Headers */ = {isa = PBXBuildFile; fileRef = ACF6ED181B17843500DA7C62 /* ASStaticLayoutSpec.h */; settings = {ATTRIBUTES = (Public, ); }; };
		ACF6ED321B17843500DA7C62 /* ASStaticLayoutSpec.mm in Sources */ = {isa = PBXBuildFile; fileRef = ACF6ED191B17843500DA7C62 /* ASStaticLayoutSpec.mm */; };
		ACF6ED4B1B17847A00DA7C62 /* ASInternalHelpers.h in Headers */ = {isa = PBXBuildFile; fileRef = ACF6ED431B17847A00DA7C62 /* ASInternalHelpers.h */; };
		ACF6ED4C1B17847A00DA7C62 /* ASInternalHelpers.mm in Sources */ = {isa = PBXBuildFile; fileRef = ACF6ED441B17847A00DA7C62 /* ASInternalHelpers.mm */; };
		ACF6ED4D1B17847A00DA7C62 /* ASLayoutSpecUtilities.h in Headers */ = {isa = PBXBuildFile; fileRef = ACF6ED451B17847A00DA7C62 /* ASLayoutSpecUtilities.h */; };
		ACF6ED4E1B17847A00DA7C62 /* ASStackLayoutSpecUtilities.h in Headers */ = {isa = PBXBuildFile; fileRef = ACF6ED461B17847A00DA7C62 /* ASStackLayoutSpecUtilities.h */; };
		ACF6ED4F1B17847A00DA7C62 /* ASStackPositionedLayout.h in Headers */ = {isa = PBXBuildFile; fileRef = ACF6ED471B17847A00DA7C62 /* ASStackPositionedLayout.h */; };
		ACF6ED501B17847A00DA7C62 /* ASStackPositionedLayout.mm in Sources */ = {isa = PBXBuildFile; fileRef = ACF6ED481B17847A00DA7C62 /* ASStackPositionedLayout.mm */; };
		ACF6ED511B17847A00DA7C62 /* ASStackUnpositionedLayout.h in Headers */ = {isa = PBXBuildFile; fileRef = ACF6ED491B17847A00DA7C62 /* ASStackUnpositionedLayout.h */; };
		ACF6ED521B17847A00DA7C62 /* ASStackUnpositionedLayout.mm in Sources */ = {isa = PBXBuildFile; fileRef = ACF6ED4A1B17847A00DA7C62 /* ASStackUnpositionedLayout.mm */; };
		ACF6ED5C1B178DC700DA7C62 /* ASCenterLayoutSpecSnapshotTests.mm in Sources */ = {isa = PBXBuildFile; fileRef = ACF6ED531B178DC700DA7C62 /* ASCenterLayoutSpecSnapshotTests.mm */; };
		ACF6ED5D1B178DC700DA7C62 /* ASDimensionTests.mm in Sources */ = {isa = PBXBuildFile; fileRef = ACF6ED541B178DC700DA7C62 /* ASDimensionTests.mm */; };
		ACF6ED5E1B178DC700DA7C62 /* ASInsetLayoutSpecSnapshotTests.mm in Sources */ = {isa = PBXBuildFile; fileRef = ACF6ED551B178DC700DA7C62 /* ASInsetLayoutSpecSnapshotTests.mm */; };
		ACF6ED601B178DC700DA7C62 /* ASLayoutSpecSnapshotTestsHelper.m in Sources */ = {isa = PBXBuildFile; fileRef = ACF6ED581B178DC700DA7C62 /* ASLayoutSpecSnapshotTestsHelper.m */; };
		ACF6ED611B178DC700DA7C62 /* ASOverlayLayoutSpecSnapshotTests.mm in Sources */ = {isa = PBXBuildFile; fileRef = ACF6ED591B178DC700DA7C62 /* ASOverlayLayoutSpecSnapshotTests.mm */; };
		ACF6ED621B178DC700DA7C62 /* ASRatioLayoutSpecSnapshotTests.mm in Sources */ = {isa = PBXBuildFile; fileRef = ACF6ED5A1B178DC700DA7C62 /* ASRatioLayoutSpecSnapshotTests.mm */; };
		ACF6ED631B178DC700DA7C62 /* ASStackLayoutSpecSnapshotTests.mm in Sources */ = {isa = PBXBuildFile; fileRef = ACF6ED5B1B178DC700DA7C62 /* ASStackLayoutSpecSnapshotTests.mm */; };
		AEB7B01A1C5962EA00662EF4 /* ASDefaultPlayButton.h in Headers */ = {isa = PBXBuildFile; fileRef = AEB7B0181C5962EA00662EF4 /* ASDefaultPlayButton.h */; };
		AEB7B01B1C5962EA00662EF4 /* ASDefaultPlayButton.m in Sources */ = {isa = PBXBuildFile; fileRef = AEB7B0191C5962EA00662EF4 /* ASDefaultPlayButton.m */; };
		AEEC47E11C20C2DD00EC1693 /* ASVideoNode.h in Headers */ = {isa = PBXBuildFile; fileRef = AEEC47DF1C20C2DD00EC1693 /* ASVideoNode.h */; settings = {ATTRIBUTES = (Public, ); }; };
		AEEC47E21C20C2DD00EC1693 /* ASVideoNode.mm in Sources */ = {isa = PBXBuildFile; fileRef = AEEC47E01C20C2DD00EC1693 /* ASVideoNode.mm */; };
		AEEC47E41C21D3D200EC1693 /* ASVideoNodeTests.m in Sources */ = {isa = PBXBuildFile; fileRef = AEEC47E31C21D3D200EC1693 /* ASVideoNodeTests.m */; };
		B0F8805A1BEAEC7500D17647 /* ASTableNode.h in Headers */ = {isa = PBXBuildFile; fileRef = B0F880581BEAEC7500D17647 /* ASTableNode.h */; settings = {ATTRIBUTES = (Public, ); }; };
		B13CA0F71C519E9400E031AB /* ASCollectionViewLayoutFacilitatorProtocol.h in Headers */ = {isa = PBXBuildFile; fileRef = B13CA0F61C519E9400E031AB /* ASCollectionViewLayoutFacilitatorProtocol.h */; settings = {ATTRIBUTES = (Public, ); }; };
		B13CA0F81C519EBA00E031AB /* ASCollectionViewLayoutFacilitatorProtocol.h in Headers */ = {isa = PBXBuildFile; fileRef = B13CA0F61C519E9400E031AB /* ASCollectionViewLayoutFacilitatorProtocol.h */; settings = {ATTRIBUTES = (Public, ); }; };
		B13CA1001C52004900E031AB /* ASCollectionNode+Beta.h in Headers */ = {isa = PBXBuildFile; fileRef = B13CA0FF1C52004900E031AB /* ASCollectionNode+Beta.h */; settings = {ATTRIBUTES = (Public, ); }; };
		B13CA1011C52004900E031AB /* ASCollectionNode+Beta.h in Headers */ = {isa = PBXBuildFile; fileRef = B13CA0FF1C52004900E031AB /* ASCollectionNode+Beta.h */; settings = {ATTRIBUTES = (Public, ); }; };
		B30BF6521C5964B0004FCD53 /* ASLayoutManager.h in Headers */ = {isa = PBXBuildFile; fileRef = B30BF6501C5964B0004FCD53 /* ASLayoutManager.h */; };
		B30BF6531C5964B0004FCD53 /* ASLayoutManager.m in Sources */ = {isa = PBXBuildFile; fileRef = B30BF6511C5964B0004FCD53 /* ASLayoutManager.m */; };
		B30BF6541C59D889004FCD53 /* ASLayoutManager.m in Sources */ = {isa = PBXBuildFile; fileRef = B30BF6511C5964B0004FCD53 /* ASLayoutManager.m */; };
		B35061F31B010EFD0018CF92 /* ASCellNode.h in Headers */ = {isa = PBXBuildFile; fileRef = 055F1A3A19ABD43F004DAFF1 /* ASCellNode.h */; settings = {ATTRIBUTES = (Public, ); }; };
		B35061F51B010EFD0018CF92 /* ASCollectionView.h in Headers */ = {isa = PBXBuildFile; fileRef = AC3C4A4F1A1139C100143C57 /* ASCollectionView.h */; settings = {ATTRIBUTES = (Public, ); }; };
		B35061F61B010EFD0018CF92 /* ASCollectionView.mm in Sources */ = {isa = PBXBuildFile; fileRef = AC3C4A501A1139C100143C57 /* ASCollectionView.mm */; };
		B35061F71B010EFD0018CF92 /* ASCollectionViewProtocols.h in Headers */ = {isa = PBXBuildFile; fileRef = AC3C4A531A113EEC00143C57 /* ASCollectionViewProtocols.h */; settings = {ATTRIBUTES = (Public, ); }; };
		B35061F81B010EFD0018CF92 /* ASControlNode.h in Headers */ = {isa = PBXBuildFile; fileRef = 058D09D5195D050800B7D73C /* ASControlNode.h */; settings = {ATTRIBUTES = (Public, ); }; };
		B35061F91B010EFD0018CF92 /* ASControlNode.mm in Sources */ = {isa = PBXBuildFile; fileRef = 058D09D6195D050800B7D73C /* ASControlNode.mm */; };
		B35061FA1B010EFD0018CF92 /* ASControlNode+Subclasses.h in Headers */ = {isa = PBXBuildFile; fileRef = 058D09D7195D050800B7D73C /* ASControlNode+Subclasses.h */; settings = {ATTRIBUTES = (Public, ); }; };
		B35061FB1B010EFD0018CF92 /* ASDisplayNode.h in Headers */ = {isa = PBXBuildFile; fileRef = 058D09D8195D050800B7D73C /* ASDisplayNode.h */; settings = {ATTRIBUTES = (Public, ); }; };
		B35061FC1B010EFD0018CF92 /* ASDisplayNode.mm in Sources */ = {isa = PBXBuildFile; fileRef = 058D09D9195D050800B7D73C /* ASDisplayNode.mm */; };
		B35061FD1B010EFD0018CF92 /* ASDisplayNode+Subclasses.h in Headers */ = {isa = PBXBuildFile; fileRef = 058D09DA195D050800B7D73C /* ASDisplayNode+Subclasses.h */; settings = {ATTRIBUTES = (Public, ); }; };
		B35061FE1B010EFD0018CF92 /* ASDisplayNodeExtras.h in Headers */ = {isa = PBXBuildFile; fileRef = 058D09DB195D050800B7D73C /* ASDisplayNodeExtras.h */; settings = {ATTRIBUTES = (Public, ); }; };
		B35061FF1B010EFD0018CF92 /* ASDisplayNodeExtras.mm in Sources */ = {isa = PBXBuildFile; fileRef = 058D09DC195D050800B7D73C /* ASDisplayNodeExtras.mm */; };
		B35062001B010EFD0018CF92 /* ASEditableTextNode.h in Headers */ = {isa = PBXBuildFile; fileRef = 0587F9BB1A7309ED00AFF0BA /* ASEditableTextNode.h */; settings = {ATTRIBUTES = (Public, ); }; };
		B35062011B010EFD0018CF92 /* ASEditableTextNode.mm in Sources */ = {isa = PBXBuildFile; fileRef = 0587F9BC1A7309ED00AFF0BA /* ASEditableTextNode.mm */; };
		B35062021B010EFD0018CF92 /* ASImageNode.h in Headers */ = {isa = PBXBuildFile; fileRef = 058D09DD195D050800B7D73C /* ASImageNode.h */; settings = {ATTRIBUTES = (Public, ); }; };
		B35062031B010EFD0018CF92 /* ASImageNode.mm in Sources */ = {isa = PBXBuildFile; fileRef = 058D09DE195D050800B7D73C /* ASImageNode.mm */; };
		B35062041B010EFD0018CF92 /* ASMultiplexImageNode.h in Headers */ = {isa = PBXBuildFile; fileRef = 0516FA3E1A1563D200B4EBED /* ASMultiplexImageNode.h */; settings = {ATTRIBUTES = (Public, ); }; };
		B35062051B010EFD0018CF92 /* ASMultiplexImageNode.mm in Sources */ = {isa = PBXBuildFile; fileRef = 0516FA3F1A1563D200B4EBED /* ASMultiplexImageNode.mm */; };
		B35062061B010EFD0018CF92 /* ASNetworkImageNode.h in Headers */ = {isa = PBXBuildFile; fileRef = 055B9FA61A1C154B00035D6D /* ASNetworkImageNode.h */; settings = {ATTRIBUTES = (Public, ); }; };
		B35062071B010EFD0018CF92 /* ASNetworkImageNode.mm in Sources */ = {isa = PBXBuildFile; fileRef = 055B9FA71A1C154B00035D6D /* ASNetworkImageNode.mm */; };
		B35062081B010EFD0018CF92 /* ASScrollNode.h in Headers */ = {isa = PBXBuildFile; fileRef = D785F6601A74327E00291744 /* ASScrollNode.h */; settings = {ATTRIBUTES = (Public, ); }; };
		B35062091B010EFD0018CF92 /* ASScrollNode.m in Sources */ = {isa = PBXBuildFile; fileRef = D785F6611A74327E00291744 /* ASScrollNode.m */; };
		B350620A1B010EFD0018CF92 /* ASTableView.h in Headers */ = {isa = PBXBuildFile; fileRef = 055F1A3219ABD3E3004DAFF1 /* ASTableView.h */; settings = {ATTRIBUTES = (Public, ); }; };
		B350620B1B010EFD0018CF92 /* ASTableView.mm in Sources */ = {isa = PBXBuildFile; fileRef = 055F1A3319ABD3E3004DAFF1 /* ASTableView.mm */; };
		B350620C1B010EFD0018CF92 /* ASTableViewProtocols.h in Headers */ = {isa = PBXBuildFile; fileRef = 0574D5E119C110610097DC25 /* ASTableViewProtocols.h */; settings = {ATTRIBUTES = (Public, ); }; };
		B350620D1B010EFD0018CF92 /* ASTextNode.h in Headers */ = {isa = PBXBuildFile; fileRef = 058D09DF195D050800B7D73C /* ASTextNode.h */; settings = {ATTRIBUTES = (Public, ); }; };
		B350620E1B010EFD0018CF92 /* ASTextNode.mm in Sources */ = {isa = PBXBuildFile; fileRef = 058D09E0195D050800B7D73C /* ASTextNode.mm */; };
		B350620F1B010EFD0018CF92 /* _ASDisplayLayer.h in Headers */ = {isa = PBXBuildFile; fileRef = 058D09E2195D050800B7D73C /* _ASDisplayLayer.h */; settings = {ATTRIBUTES = (Public, ); }; };
		B35062101B010EFD0018CF92 /* _ASDisplayLayer.mm in Sources */ = {isa = PBXBuildFile; fileRef = 058D09E3195D050800B7D73C /* _ASDisplayLayer.mm */; };
		B35062111B010EFD0018CF92 /* _ASDisplayView.h in Headers */ = {isa = PBXBuildFile; fileRef = 058D09E4195D050800B7D73C /* _ASDisplayView.h */; settings = {ATTRIBUTES = (Public, ); }; };
		B35062121B010EFD0018CF92 /* _ASDisplayView.mm in Sources */ = {isa = PBXBuildFile; fileRef = 058D09E5195D050800B7D73C /* _ASDisplayView.mm */; };
		B35062131B010EFD0018CF92 /* ASBasicImageDownloader.h in Headers */ = {isa = PBXBuildFile; fileRef = 054963471A1EA066000F8E56 /* ASBasicImageDownloader.h */; settings = {ATTRIBUTES = (Public, ); }; };
		B35062141B010EFD0018CF92 /* ASBasicImageDownloader.mm in Sources */ = {isa = PBXBuildFile; fileRef = 054963481A1EA066000F8E56 /* ASBasicImageDownloader.mm */; };
		B35062151B010EFD0018CF92 /* ASBatchContext.h in Headers */ = {isa = PBXBuildFile; fileRef = 299DA1A71A828D2900162D41 /* ASBatchContext.h */; settings = {ATTRIBUTES = (Public, ); }; };
		B35062161B010EFD0018CF92 /* ASBatchContext.mm in Sources */ = {isa = PBXBuildFile; fileRef = 299DA1A81A828D2900162D41 /* ASBatchContext.mm */; };
		B35062171B010EFD0018CF92 /* ASDataController.h in Headers */ = {isa = PBXBuildFile; fileRef = 464052191A3F83C40061C0BA /* ASDataController.h */; settings = {ATTRIBUTES = (Public, ); }; };
		B35062181B010EFD0018CF92 /* ASDataController.mm in Sources */ = {isa = PBXBuildFile; fileRef = 4640521A1A3F83C40061C0BA /* ASDataController.mm */; };
		B35062191B010EFD0018CF92 /* ASDealloc2MainObject.h in Headers */ = {isa = PBXBuildFile; fileRef = 05A6D05819D0EB64002DD95E /* ASDealloc2MainObject.h */; settings = {ATTRIBUTES = (Public, ); }; };
		B350621A1B010EFD0018CF92 /* ASDealloc2MainObject.m in Sources */ = {isa = PBXBuildFile; fileRef = 05A6D05919D0EB64002DD95E /* ASDealloc2MainObject.m */; settings = {COMPILER_FLAGS = "-fno-objc-arc"; }; };
		B350621B1B010EFD0018CF92 /* ASFlowLayoutController.h in Headers */ = {isa = PBXBuildFile; fileRef = 4640521B1A3F83C40061C0BA /* ASFlowLayoutController.h */; settings = {ATTRIBUTES = (Public, ); }; };
		B350621C1B010EFD0018CF92 /* ASFlowLayoutController.mm in Sources */ = {isa = PBXBuildFile; fileRef = 4640521C1A3F83C40061C0BA /* ASFlowLayoutController.mm */; };
		B350621D1B010EFD0018CF92 /* ASHighlightOverlayLayer.h in Headers */ = {isa = PBXBuildFile; fileRef = 058D09E6195D050800B7D73C /* ASHighlightOverlayLayer.h */; settings = {ATTRIBUTES = (Public, ); }; };
		B350621E1B010EFD0018CF92 /* ASHighlightOverlayLayer.mm in Sources */ = {isa = PBXBuildFile; fileRef = 058D09E7195D050800B7D73C /* ASHighlightOverlayLayer.mm */; };
		B350621F1B010EFD0018CF92 /* ASImageProtocols.h in Headers */ = {isa = PBXBuildFile; fileRef = 05F20AA31A15733C00DCA68A /* ASImageProtocols.h */; settings = {ATTRIBUTES = (Public, ); }; };
		B35062201B010EFD0018CF92 /* ASLayoutController.h in Headers */ = {isa = PBXBuildFile; fileRef = 4640521D1A3F83C40061C0BA /* ASLayoutController.h */; settings = {ATTRIBUTES = (Public, ); }; };
		B35062211B010EFD0018CF92 /* ASLayoutRangeType.h in Headers */ = {isa = PBXBuildFile; fileRef = 292C59991A956527007E5DD6 /* ASLayoutRangeType.h */; settings = {ATTRIBUTES = (Public, ); }; };
		B35062241B010EFD0018CF92 /* ASMutableAttributedStringBuilder.h in Headers */ = {isa = PBXBuildFile; fileRef = 058D09E8195D050800B7D73C /* ASMutableAttributedStringBuilder.h */; settings = {ATTRIBUTES = (Public, ); }; };
		B35062251B010EFD0018CF92 /* ASMutableAttributedStringBuilder.m in Sources */ = {isa = PBXBuildFile; fileRef = 058D09E9195D050800B7D73C /* ASMutableAttributedStringBuilder.m */; };
		B35062261B010EFD0018CF92 /* ASRangeController.h in Headers */ = {isa = PBXBuildFile; fileRef = 055F1A3619ABD413004DAFF1 /* ASRangeController.h */; settings = {ATTRIBUTES = (Public, ); }; };
		B35062271B010EFD0018CF92 /* ASRangeController.mm in Sources */ = {isa = PBXBuildFile; fileRef = 055F1A3719ABD413004DAFF1 /* ASRangeController.mm */; };
		B350622D1B010EFD0018CF92 /* ASScrollDirection.h in Headers */ = {isa = PBXBuildFile; fileRef = 296A0A311A951715005ACEAA /* ASScrollDirection.h */; settings = {ATTRIBUTES = (Public, ); }; };
		B35062391B010EFD0018CF92 /* ASThread.h in Headers */ = {isa = PBXBuildFile; fileRef = 058D0A12195D050800B7D73C /* ASThread.h */; settings = {ATTRIBUTES = (Public, ); }; };
		B350623A1B010EFD0018CF92 /* NSMutableAttributedString+TextKitAdditions.h in Headers */ = {isa = PBXBuildFile; fileRef = 058D09F5195D050800B7D73C /* NSMutableAttributedString+TextKitAdditions.h */; settings = {ATTRIBUTES = (Public, ); }; };
		B350623B1B010EFD0018CF92 /* NSMutableAttributedString+TextKitAdditions.m in Sources */ = {isa = PBXBuildFile; fileRef = 058D09F6195D050800B7D73C /* NSMutableAttributedString+TextKitAdditions.m */; };
		B350623C1B010EFD0018CF92 /* _ASAsyncTransaction.h in Headers */ = {isa = PBXBuildFile; fileRef = 058D09F8195D050800B7D73C /* _ASAsyncTransaction.h */; settings = {ATTRIBUTES = (Public, ); }; };
		B350623D1B010EFD0018CF92 /* _ASAsyncTransaction.mm in Sources */ = {isa = PBXBuildFile; fileRef = 058D09F9195D050800B7D73C /* _ASAsyncTransaction.mm */; };
		B350623E1B010EFD0018CF92 /* _ASAsyncTransactionContainer+Private.h in Headers */ = {isa = PBXBuildFile; fileRef = 058D09FA195D050800B7D73C /* _ASAsyncTransactionContainer+Private.h */; };
		B350623F1B010EFD0018CF92 /* _ASAsyncTransactionContainer.h in Headers */ = {isa = PBXBuildFile; fileRef = 058D09FB195D050800B7D73C /* _ASAsyncTransactionContainer.h */; settings = {ATTRIBUTES = (Public, ); }; };
		B35062401B010EFD0018CF92 /* _ASAsyncTransactionContainer.m in Sources */ = {isa = PBXBuildFile; fileRef = 058D09FC195D050800B7D73C /* _ASAsyncTransactionContainer.m */; };
		B35062411B010EFD0018CF92 /* _ASAsyncTransactionGroup.h in Headers */ = {isa = PBXBuildFile; fileRef = 058D09FD195D050800B7D73C /* _ASAsyncTransactionGroup.h */; settings = {ATTRIBUTES = (Public, ); }; };
		B35062421B010EFD0018CF92 /* _ASAsyncTransactionGroup.m in Sources */ = {isa = PBXBuildFile; fileRef = 058D09FE195D050800B7D73C /* _ASAsyncTransactionGroup.m */; };
		B35062431B010EFD0018CF92 /* UIView+ASConvenience.h in Headers */ = {isa = PBXBuildFile; fileRef = 058D09FF195D050800B7D73C /* UIView+ASConvenience.h */; settings = {ATTRIBUTES = (Public, ); }; };
		B35062461B010EFD0018CF92 /* ASBasicImageDownloaderInternal.h in Headers */ = {isa = PBXBuildFile; fileRef = 2967F9E11AB0A4CF0072E4AB /* ASBasicImageDownloaderInternal.h */; };
		B35062481B010EFD0018CF92 /* _AS-objc-internal.h in Headers */ = {isa = PBXBuildFile; fileRef = 058D0A02195D050800B7D73C /* _AS-objc-internal.h */; };
		B35062491B010EFD0018CF92 /* _ASCoreAnimationExtras.h in Headers */ = {isa = PBXBuildFile; fileRef = 058D0A03195D050800B7D73C /* _ASCoreAnimationExtras.h */; };
		B350624A1B010EFD0018CF92 /* _ASCoreAnimationExtras.mm in Sources */ = {isa = PBXBuildFile; fileRef = 058D0A04195D050800B7D73C /* _ASCoreAnimationExtras.mm */; };
		B350624B1B010EFD0018CF92 /* _ASPendingState.h in Headers */ = {isa = PBXBuildFile; fileRef = 058D0A05195D050800B7D73C /* _ASPendingState.h */; };
		B350624C1B010EFD0018CF92 /* _ASPendingState.mm in Sources */ = {isa = PBXBuildFile; fileRef = 058D0A06195D050800B7D73C /* _ASPendingState.mm */; };
		B350624D1B010EFD0018CF92 /* _ASScopeTimer.h in Headers */ = {isa = PBXBuildFile; fileRef = 058D0A07195D050800B7D73C /* _ASScopeTimer.h */; };
		B350624E1B010EFD0018CF92 /* ASDisplayNode+AsyncDisplay.mm in Sources */ = {isa = PBXBuildFile; fileRef = 058D0A08195D050800B7D73C /* ASDisplayNode+AsyncDisplay.mm */; };
		B350624F1B010EFD0018CF92 /* ASDisplayNode+DebugTiming.h in Headers */ = {isa = PBXBuildFile; fileRef = 058D0A09195D050800B7D73C /* ASDisplayNode+DebugTiming.h */; };
		B35062501B010EFD0018CF92 /* ASDisplayNode+DebugTiming.mm in Sources */ = {isa = PBXBuildFile; fileRef = 058D0A0A195D050800B7D73C /* ASDisplayNode+DebugTiming.mm */; };
		B35062511B010EFD0018CF92 /* ASDisplayNode+UIViewBridge.mm in Sources */ = {isa = PBXBuildFile; fileRef = 058D0A0B195D050800B7D73C /* ASDisplayNode+UIViewBridge.mm */; };
		B35062521B010EFD0018CF92 /* ASDisplayNodeInternal.h in Headers */ = {isa = PBXBuildFile; fileRef = 058D0A0C195D050800B7D73C /* ASDisplayNodeInternal.h */; };
		B35062531B010EFD0018CF92 /* ASImageNode+CGExtras.h in Headers */ = {isa = PBXBuildFile; fileRef = 058D0A0D195D050800B7D73C /* ASImageNode+CGExtras.h */; };
		B35062541B010EFD0018CF92 /* ASImageNode+CGExtras.m in Sources */ = {isa = PBXBuildFile; fileRef = 058D0A0E195D050800B7D73C /* ASImageNode+CGExtras.m */; };
		B35062551B010EFD0018CF92 /* ASSentinel.h in Headers */ = {isa = PBXBuildFile; fileRef = 058D0A10195D050800B7D73C /* ASSentinel.h */; };
		B35062561B010EFD0018CF92 /* ASSentinel.m in Sources */ = {isa = PBXBuildFile; fileRef = 058D0A11195D050800B7D73C /* ASSentinel.m */; };
		B35062571B010F070018CF92 /* ASAssert.h in Headers */ = {isa = PBXBuildFile; fileRef = 058D0A43195D058D00B7D73C /* ASAssert.h */; settings = {ATTRIBUTES = (Public, ); }; };
		B35062581B010F070018CF92 /* ASAvailability.h in Headers */ = {isa = PBXBuildFile; fileRef = 0516FA3A1A15563400B4EBED /* ASAvailability.h */; settings = {ATTRIBUTES = (Public, ); }; };
		B35062591B010F070018CF92 /* ASBaseDefines.h in Headers */ = {isa = PBXBuildFile; fileRef = 058D0A44195D058D00B7D73C /* ASBaseDefines.h */; settings = {ATTRIBUTES = (Public, ); }; };
		B350625B1B010F070018CF92 /* ASEqualityHelpers.h in Headers */ = {isa = PBXBuildFile; fileRef = 1950C4481A3BB5C1005C8279 /* ASEqualityHelpers.h */; settings = {ATTRIBUTES = (Public, ); }; };
		B350625C1B010F070018CF92 /* ASLog.h in Headers */ = {isa = PBXBuildFile; fileRef = 0516FA3B1A15563400B4EBED /* ASLog.h */; settings = {ATTRIBUTES = (Public, ); }; };
		B350625D1B0111740018CF92 /* Photos.framework in Frameworks */ = {isa = PBXBuildFile; fileRef = 051943141A1575670030A7D0 /* Photos.framework */; };
		B350625E1B0111780018CF92 /* AssetsLibrary.framework in Frameworks */ = {isa = PBXBuildFile; fileRef = 051943121A1575630030A7D0 /* AssetsLibrary.framework */; };
		B350625F1B0111800018CF92 /* Foundation.framework in Frameworks */ = {isa = PBXBuildFile; fileRef = 058D09AF195D04C000B7D73C /* Foundation.framework */; };
		C78F7E2B1BF7809800CDEAFC /* ASTableNode.h in Headers */ = {isa = PBXBuildFile; fileRef = B0F880581BEAEC7500D17647 /* ASTableNode.h */; settings = {ATTRIBUTES = (Public, ); }; };
		CC3B20831C3F76D600798563 /* ASPendingStateController.h in Headers */ = {isa = PBXBuildFile; fileRef = CC3B20811C3F76D600798563 /* ASPendingStateController.h */; };
		CC3B20841C3F76D600798563 /* ASPendingStateController.h in Headers */ = {isa = PBXBuildFile; fileRef = CC3B20811C3F76D600798563 /* ASPendingStateController.h */; };
		CC3B20851C3F76D600798563 /* ASPendingStateController.mm in Sources */ = {isa = PBXBuildFile; fileRef = CC3B20821C3F76D600798563 /* ASPendingStateController.mm */; };
		CC3B20861C3F76D600798563 /* ASPendingStateController.mm in Sources */ = {isa = PBXBuildFile; fileRef = CC3B20821C3F76D600798563 /* ASPendingStateController.mm */; };
		CC3B20891C3F7A5400798563 /* ASWeakSet.h in Headers */ = {isa = PBXBuildFile; fileRef = CC3B20871C3F7A5400798563 /* ASWeakSet.h */; };
		CC3B208A1C3F7A5400798563 /* ASWeakSet.h in Headers */ = {isa = PBXBuildFile; fileRef = CC3B20871C3F7A5400798563 /* ASWeakSet.h */; };
		CC3B208B1C3F7A5400798563 /* ASWeakSet.m in Sources */ = {isa = PBXBuildFile; fileRef = CC3B20881C3F7A5400798563 /* ASWeakSet.m */; };
		CC3B208C1C3F7A5400798563 /* ASWeakSet.m in Sources */ = {isa = PBXBuildFile; fileRef = CC3B20881C3F7A5400798563 /* ASWeakSet.m */; };
		CC3B208E1C3F7D0A00798563 /* ASWeakSetTests.m in Sources */ = {isa = PBXBuildFile; fileRef = CC3B208D1C3F7D0A00798563 /* ASWeakSetTests.m */; };
		CC3B20901C3F892D00798563 /* ASBridgedPropertiesTests.mm in Sources */ = {isa = PBXBuildFile; fileRef = CC3B208F1C3F892D00798563 /* ASBridgedPropertiesTests.mm */; };
		CC7FD9DE1BB5E962005CCB2B /* ASPhotosFrameworkImageRequest.h in Headers */ = {isa = PBXBuildFile; fileRef = CC7FD9DC1BB5E962005CCB2B /* ASPhotosFrameworkImageRequest.h */; settings = {ATTRIBUTES = (Public, ); }; };
		CC7FD9DF1BB5E962005CCB2B /* ASPhotosFrameworkImageRequest.m in Sources */ = {isa = PBXBuildFile; fileRef = CC7FD9DD1BB5E962005CCB2B /* ASPhotosFrameworkImageRequest.m */; };
		CC7FD9E11BB5F750005CCB2B /* ASPhotosFrameworkImageRequestTests.m in Sources */ = {isa = PBXBuildFile; fileRef = CC7FD9E01BB5F750005CCB2B /* ASPhotosFrameworkImageRequestTests.m */; };
		CC7FD9E21BB603FF005CCB2B /* ASPhotosFrameworkImageRequest.h in Headers */ = {isa = PBXBuildFile; fileRef = CC7FD9DC1BB5E962005CCB2B /* ASPhotosFrameworkImageRequest.h */; settings = {ATTRIBUTES = (Public, ); }; };
		D785F6621A74327E00291744 /* ASScrollNode.h in Headers */ = {isa = PBXBuildFile; fileRef = D785F6601A74327E00291744 /* ASScrollNode.h */; settings = {ATTRIBUTES = (Public, ); }; };
		D785F6631A74327E00291744 /* ASScrollNode.m in Sources */ = {isa = PBXBuildFile; fileRef = D785F6611A74327E00291744 /* ASScrollNode.m */; };
		DB55C2611C6408D6004EDCF5 /* _ASTransitionContext.h in Headers */ = {isa = PBXBuildFile; fileRef = DB55C25F1C6408D6004EDCF5 /* _ASTransitionContext.h */; };
		DB55C2631C6408D6004EDCF5 /* _ASTransitionContext.m in Sources */ = {isa = PBXBuildFile; fileRef = DB55C2601C6408D6004EDCF5 /* _ASTransitionContext.m */; };
		DB55C2661C641AE4004EDCF5 /* ASContextTransitioning.h in Headers */ = {isa = PBXBuildFile; fileRef = DB55C2651C641AE4004EDCF5 /* ASContextTransitioning.h */; settings = {ATTRIBUTES = (Public, ); }; };
		DB55C2671C641AE4004EDCF5 /* ASContextTransitioning.h in Headers */ = {isa = PBXBuildFile; fileRef = DB55C2651C641AE4004EDCF5 /* ASContextTransitioning.h */; settings = {ATTRIBUTES = (Public, ); }; };
		DB7121BCD50849C498C886FB /* libPods-AsyncDisplayKitTests.a in Frameworks */ = {isa = PBXBuildFile; fileRef = EFA731F0396842FF8AB635EE /* libPods-AsyncDisplayKitTests.a */; };
		DB78412E1C6BCE1600A9E2B4 /* _ASTransitionContext.m in Sources */ = {isa = PBXBuildFile; fileRef = DB55C2601C6408D6004EDCF5 /* _ASTransitionContext.m */; };
		DBABFAFC1C6A8D2F0039EA4A /* _ASTransitionContext.h in Headers */ = {isa = PBXBuildFile; fileRef = DB55C25F1C6408D6004EDCF5 /* _ASTransitionContext.h */; };
		DBC452DB1C5BF64600B16017 /* NSArray+Diffing.h in Headers */ = {isa = PBXBuildFile; fileRef = DBC452D91C5BF64600B16017 /* NSArray+Diffing.h */; };
		DBC452DC1C5BF64600B16017 /* NSArray+Diffing.m in Sources */ = {isa = PBXBuildFile; fileRef = DBC452DA1C5BF64600B16017 /* NSArray+Diffing.m */; };
		DBC452DE1C5C6A6A00B16017 /* ArrayDiffingTests.m in Sources */ = {isa = PBXBuildFile; fileRef = DBC452DD1C5C6A6A00B16017 /* ArrayDiffingTests.m */; };
		DBC453221C5FD97200B16017 /* ASDisplayNodeImplicitHierarchyTests.m in Sources */ = {isa = PBXBuildFile; fileRef = DBC453211C5FD97200B16017 /* ASDisplayNodeImplicitHierarchyTests.m */; };
		DBDB83941C6E879900D0098C /* ASPagerFlowLayout.h in Headers */ = {isa = PBXBuildFile; fileRef = DBDB83921C6E879900D0098C /* ASPagerFlowLayout.h */; settings = {ATTRIBUTES = (Public, ); }; };
		DBDB83951C6E879900D0098C /* ASPagerFlowLayout.h in Headers */ = {isa = PBXBuildFile; fileRef = DBDB83921C6E879900D0098C /* ASPagerFlowLayout.h */; settings = {ATTRIBUTES = (Public, ); }; };
		DBDB83961C6E879900D0098C /* ASPagerFlowLayout.m in Sources */ = {isa = PBXBuildFile; fileRef = DBDB83931C6E879900D0098C /* ASPagerFlowLayout.m */; };
		DBDB83971C6E879900D0098C /* ASPagerFlowLayout.m in Sources */ = {isa = PBXBuildFile; fileRef = DBDB83931C6E879900D0098C /* ASPagerFlowLayout.m */; };
		DE040EF91C2B40AC004692FF /* ASCollectionViewFlowLayoutInspector.h in Headers */ = {isa = PBXBuildFile; fileRef = 251B8EF41BBB3D690087C538 /* ASCollectionViewFlowLayoutInspector.h */; settings = {ATTRIBUTES = (Public, ); }; };
		DE0702FC1C3671E900D7DE62 /* libAsyncDisplayKit.a in Frameworks */ = {isa = PBXBuildFile; fileRef = 058D09AC195D04C000B7D73C /* libAsyncDisplayKit.a */; };
		DE4843DB1C93EAB100A1F33B /* ASDisplayNodeLayoutContext.mm in Sources */ = {isa = PBXBuildFile; fileRef = E52405B21C8FEF03004DC8E7 /* ASDisplayNodeLayoutContext.mm */; };
		DE4843DC1C93EAC100A1F33B /* ASDisplayNodeLayoutContext.h in Headers */ = {isa = PBXBuildFile; fileRef = E52405B41C8FEF16004DC8E7 /* ASDisplayNodeLayoutContext.h */; };
		DE6EA3221C14000600183B10 /* ASDisplayNode+FrameworkPrivate.h in Headers */ = {isa = PBXBuildFile; fileRef = DE6EA3211C14000600183B10 /* ASDisplayNode+FrameworkPrivate.h */; };
		DE6EA3231C14000600183B10 /* ASDisplayNode+FrameworkPrivate.h in Headers */ = {isa = PBXBuildFile; fileRef = DE6EA3211C14000600183B10 /* ASDisplayNode+FrameworkPrivate.h */; };
		DE84918D1C8FFF2B003D89E9 /* ASRunLoopQueue.h in Headers */ = {isa = PBXBuildFile; fileRef = 81EE384D1C8E94F000456208 /* ASRunLoopQueue.h */; settings = {ATTRIBUTES = (Public, ); }; };
		DE84918E1C8FFF9F003D89E9 /* ASRunLoopQueue.mm in Sources */ = {isa = PBXBuildFile; fileRef = 81EE384E1C8E94F000456208 /* ASRunLoopQueue.mm */; };
		DE8BEAC11C2DF3FC00D57C12 /* ASDelegateProxy.h in Headers */ = {isa = PBXBuildFile; fileRef = DE8BEABF1C2DF3FC00D57C12 /* ASDelegateProxy.h */; };
		DE8BEAC21C2DF3FC00D57C12 /* ASDelegateProxy.h in Headers */ = {isa = PBXBuildFile; fileRef = DE8BEABF1C2DF3FC00D57C12 /* ASDelegateProxy.h */; };
		DE8BEAC31C2DF3FC00D57C12 /* ASDelegateProxy.m in Sources */ = {isa = PBXBuildFile; fileRef = DE8BEAC01C2DF3FC00D57C12 /* ASDelegateProxy.m */; };
		DE8BEAC41C2DF3FC00D57C12 /* ASDelegateProxy.m in Sources */ = {isa = PBXBuildFile; fileRef = DE8BEAC01C2DF3FC00D57C12 /* ASDelegateProxy.m */; };
		DEC146B61C37A16A004A0EE7 /* ASCollectionInternal.h in Headers */ = {isa = PBXBuildFile; fileRef = DEC146B41C37A16A004A0EE7 /* ASCollectionInternal.h */; };
		DEC146B71C37A16A004A0EE7 /* ASCollectionInternal.h in Headers */ = {isa = PBXBuildFile; fileRef = DEC146B41C37A16A004A0EE7 /* ASCollectionInternal.h */; };
		DEC146B81C37A16A004A0EE7 /* ASCollectionInternal.m in Sources */ = {isa = PBXBuildFile; fileRef = DEC146B51C37A16A004A0EE7 /* ASCollectionInternal.m */; };
		DEC146B91C37A16A004A0EE7 /* ASCollectionInternal.m in Sources */ = {isa = PBXBuildFile; fileRef = DEC146B51C37A16A004A0EE7 /* ASCollectionInternal.m */; };
		DECBD6E71BE56E1900CF4905 /* ASButtonNode.h in Headers */ = {isa = PBXBuildFile; fileRef = DECBD6E51BE56E1900CF4905 /* ASButtonNode.h */; settings = {ATTRIBUTES = (Public, ); }; };
		DECBD6E81BE56E1900CF4905 /* ASButtonNode.h in Headers */ = {isa = PBXBuildFile; fileRef = DECBD6E51BE56E1900CF4905 /* ASButtonNode.h */; settings = {ATTRIBUTES = (Public, ); }; };
		DECBD6E91BE56E1900CF4905 /* ASButtonNode.mm in Sources */ = {isa = PBXBuildFile; fileRef = DECBD6E61BE56E1900CF4905 /* ASButtonNode.mm */; };
		DECBD6EA1BE56E1900CF4905 /* ASButtonNode.mm in Sources */ = {isa = PBXBuildFile; fileRef = DECBD6E61BE56E1900CF4905 /* ASButtonNode.mm */; };
		DEFAD8131CC48914000527C4 /* ASVideoNode.mm in Sources */ = {isa = PBXBuildFile; fileRef = AEEC47E01C20C2DD00EC1693 /* ASVideoNode.mm */; };
		E52405B31C8FEF03004DC8E7 /* ASDisplayNodeLayoutContext.mm in Sources */ = {isa = PBXBuildFile; fileRef = E52405B21C8FEF03004DC8E7 /* ASDisplayNodeLayoutContext.mm */; };
		E52405B51C8FEF16004DC8E7 /* ASDisplayNodeLayoutContext.h in Headers */ = {isa = PBXBuildFile; fileRef = E52405B41C8FEF16004DC8E7 /* ASDisplayNodeLayoutContext.h */; };
		E55D86321CA8A14000A0C26F /* ASLayoutable.mm in Sources */ = {isa = PBXBuildFile; fileRef = E55D86311CA8A14000A0C26F /* ASLayoutable.mm */; };
		E55D86331CA8A14000A0C26F /* ASLayoutable.mm in Sources */ = {isa = PBXBuildFile; fileRef = E55D86311CA8A14000A0C26F /* ASLayoutable.mm */; };
		E5711A2B1C840C81009619D4 /* ASIndexedNodeContext.h in Headers */ = {isa = PBXBuildFile; fileRef = E5711A2A1C840C81009619D4 /* ASIndexedNodeContext.h */; settings = {ATTRIBUTES = (Public, ); }; };
		E5711A2C1C840C81009619D4 /* ASIndexedNodeContext.h in Headers */ = {isa = PBXBuildFile; fileRef = E5711A2A1C840C81009619D4 /* ASIndexedNodeContext.h */; };
		E5711A2E1C840C96009619D4 /* ASIndexedNodeContext.m in Sources */ = {isa = PBXBuildFile; fileRef = E5711A2D1C840C96009619D4 /* ASIndexedNodeContext.m */; };
		E5711A301C840C96009619D4 /* ASIndexedNodeContext.m in Sources */ = {isa = PBXBuildFile; fileRef = E5711A2D1C840C96009619D4 /* ASIndexedNodeContext.m */; };
/* End PBXBuildFile section */

/* Begin PBXContainerItemProxy section */
		057D02E51AC0A67000C7AC3C /* PBXContainerItemProxy */ = {
			isa = PBXContainerItemProxy;
			containerPortal = 058D09A4195D04C000B7D73C /* Project object */;
			proxyType = 1;
			remoteGlobalIDString = 057D02BE1AC0A66700C7AC3C;
			remoteInfo = AsyncDisplayKitTestHost;
		};
		058D09C2195D04C000B7D73C /* PBXContainerItemProxy */ = {
			isa = PBXContainerItemProxy;
			containerPortal = 058D09A4195D04C000B7D73C /* Project object */;
			proxyType = 1;
			remoteGlobalIDString = 058D09AB195D04C000B7D73C;
			remoteInfo = AsyncDisplayKit;
		};
		DEACA2B11C425DC400FA9DDF /* PBXContainerItemProxy */ = {
			isa = PBXContainerItemProxy;
			containerPortal = 058D09A4195D04C000B7D73C /* Project object */;
			proxyType = 1;
			remoteGlobalIDString = 058D09AB195D04C000B7D73C;
			remoteInfo = AsyncDisplayKit;
		};
/* End PBXContainerItemProxy section */

/* Begin PBXCopyFilesBuildPhase section */
		058D09AA195D04C000B7D73C /* CopyFiles */ = {
			isa = PBXCopyFilesBuildPhase;
			buildActionMask = 2147483647;
			dstPath = "include/$(PRODUCT_NAME)";
			dstSubfolderSpec = 16;
			files = (
			);
			runOnlyForDeploymentPostprocessing = 0;
		};
/* End PBXCopyFilesBuildPhase section */

/* Begin PBXFileReference section */
		044285011BAA3CC700D16268 /* module.modulemap */ = {isa = PBXFileReference; lastKnownFileType = "sourcecode.module-map"; path = module.modulemap; sourceTree = "<group>"; };
		044285051BAA63FE00D16268 /* ASBatchFetching.h */ = {isa = PBXFileReference; fileEncoding = 4; lastKnownFileType = sourcecode.c.h; path = ASBatchFetching.h; sourceTree = "<group>"; };
		044285061BAA63FE00D16268 /* ASBatchFetching.m */ = {isa = PBXFileReference; fileEncoding = 4; lastKnownFileType = sourcecode.c.objc; path = ASBatchFetching.m; sourceTree = "<group>"; };
		0442850B1BAA64EC00D16268 /* ASMultidimensionalArrayUtils.h */ = {isa = PBXFileReference; fileEncoding = 4; lastKnownFileType = sourcecode.c.h; path = ASMultidimensionalArrayUtils.h; sourceTree = "<group>"; };
		0442850C1BAA64EC00D16268 /* ASMultidimensionalArrayUtils.mm */ = {isa = PBXFileReference; fileEncoding = 4; lastKnownFileType = sourcecode.cpp.objcpp; path = ASMultidimensionalArrayUtils.mm; sourceTree = "<group>"; };
		0516FA3A1A15563400B4EBED /* ASAvailability.h */ = {isa = PBXFileReference; fileEncoding = 4; lastKnownFileType = sourcecode.c.h; path = ASAvailability.h; sourceTree = "<group>"; };
		0516FA3B1A15563400B4EBED /* ASLog.h */ = {isa = PBXFileReference; fileEncoding = 4; lastKnownFileType = sourcecode.c.h; path = ASLog.h; sourceTree = "<group>"; };
		0516FA3E1A1563D200B4EBED /* ASMultiplexImageNode.h */ = {isa = PBXFileReference; fileEncoding = 4; lastKnownFileType = sourcecode.c.h; path = ASMultiplexImageNode.h; sourceTree = "<group>"; };
		0516FA3F1A1563D200B4EBED /* ASMultiplexImageNode.mm */ = {isa = PBXFileReference; fileEncoding = 4; lastKnownFileType = sourcecode.cpp.objcpp; path = ASMultiplexImageNode.mm; sourceTree = "<group>"; };
		051943121A1575630030A7D0 /* AssetsLibrary.framework */ = {isa = PBXFileReference; lastKnownFileType = wrapper.framework; name = AssetsLibrary.framework; path = System/Library/Frameworks/AssetsLibrary.framework; sourceTree = SDKROOT; };
		051943141A1575670030A7D0 /* Photos.framework */ = {isa = PBXFileReference; lastKnownFileType = wrapper.framework; name = Photos.framework; path = System/Library/Frameworks/Photos.framework; sourceTree = SDKROOT; };
		052EE0651A159FEF002C6279 /* ASMultiplexImageNodeTests.m */ = {isa = PBXFileReference; fileEncoding = 4; lastKnownFileType = sourcecode.c.objc; path = ASMultiplexImageNodeTests.m; sourceTree = "<group>"; };
		052EE06A1A15A0D8002C6279 /* TestResources */ = {isa = PBXFileReference; lastKnownFileType = folder; path = TestResources; sourceTree = "<group>"; };
		054963471A1EA066000F8E56 /* ASBasicImageDownloader.h */ = {isa = PBXFileReference; fileEncoding = 4; lastKnownFileType = sourcecode.c.h; path = ASBasicImageDownloader.h; sourceTree = "<group>"; };
		054963481A1EA066000F8E56 /* ASBasicImageDownloader.mm */ = {isa = PBXFileReference; fileEncoding = 4; lastKnownFileType = sourcecode.cpp.objcpp; path = ASBasicImageDownloader.mm; sourceTree = "<group>"; };
		055B9FA61A1C154B00035D6D /* ASNetworkImageNode.h */ = {isa = PBXFileReference; fileEncoding = 4; lastKnownFileType = sourcecode.c.h; path = ASNetworkImageNode.h; sourceTree = "<group>"; };
		055B9FA71A1C154B00035D6D /* ASNetworkImageNode.mm */ = {isa = PBXFileReference; fileEncoding = 4; lastKnownFileType = sourcecode.cpp.objcpp; path = ASNetworkImageNode.mm; sourceTree = "<group>"; };
		055F1A3219ABD3E3004DAFF1 /* ASTableView.h */ = {isa = PBXFileReference; fileEncoding = 4; lastKnownFileType = sourcecode.c.h; lineEnding = 0; path = ASTableView.h; sourceTree = "<group>"; };
		055F1A3319ABD3E3004DAFF1 /* ASTableView.mm */ = {isa = PBXFileReference; fileEncoding = 4; lastKnownFileType = sourcecode.cpp.objcpp; lineEnding = 0; path = ASTableView.mm; sourceTree = "<group>"; };
		055F1A3619ABD413004DAFF1 /* ASRangeController.h */ = {isa = PBXFileReference; fileEncoding = 4; lastKnownFileType = sourcecode.c.h; path = ASRangeController.h; sourceTree = "<group>"; };
		055F1A3719ABD413004DAFF1 /* ASRangeController.mm */ = {isa = PBXFileReference; fileEncoding = 4; lastKnownFileType = sourcecode.cpp.objcpp; path = ASRangeController.mm; sourceTree = "<group>"; };
		055F1A3A19ABD43F004DAFF1 /* ASCellNode.h */ = {isa = PBXFileReference; fileEncoding = 4; lastKnownFileType = sourcecode.c.h; path = ASCellNode.h; sourceTree = "<group>"; };
		056D21501ABCEDA1001107EF /* ASSnapshotTestCase.h */ = {isa = PBXFileReference; fileEncoding = 4; lastKnownFileType = sourcecode.c.h; path = ASSnapshotTestCase.h; sourceTree = "<group>"; };
		056D21541ABCEF50001107EF /* ASImageNodeSnapshotTests.m */ = {isa = PBXFileReference; fileEncoding = 4; lastKnownFileType = sourcecode.c.objc; path = ASImageNodeSnapshotTests.m; sourceTree = "<group>"; };
		0574D5E119C110610097DC25 /* ASTableViewProtocols.h */ = {isa = PBXFileReference; lastKnownFileType = sourcecode.c.h; path = ASTableViewProtocols.h; sourceTree = "<group>"; };
		057D02BF1AC0A66700C7AC3C /* AsyncDisplayKitTestHost.app */ = {isa = PBXFileReference; explicitFileType = wrapper.application; includeInIndex = 0; path = AsyncDisplayKitTestHost.app; sourceTree = BUILT_PRODUCTS_DIR; };
		057D02C21AC0A66700C7AC3C /* Info.plist */ = {isa = PBXFileReference; lastKnownFileType = text.plist.xml; path = Info.plist; sourceTree = "<group>"; };
		057D02C31AC0A66700C7AC3C /* main.m */ = {isa = PBXFileReference; lastKnownFileType = sourcecode.c.objc; path = main.m; sourceTree = "<group>"; };
		057D02C51AC0A66700C7AC3C /* AppDelegate.h */ = {isa = PBXFileReference; lastKnownFileType = sourcecode.c.h; path = AppDelegate.h; sourceTree = "<group>"; };
		057D02C61AC0A66700C7AC3C /* AppDelegate.mm */ = {isa = PBXFileReference; lastKnownFileType = sourcecode.cpp.objcpp; path = AppDelegate.mm; sourceTree = "<group>"; };
		0587F9BB1A7309ED00AFF0BA /* ASEditableTextNode.h */ = {isa = PBXFileReference; fileEncoding = 4; lastKnownFileType = sourcecode.c.h; path = ASEditableTextNode.h; sourceTree = "<group>"; };
		0587F9BC1A7309ED00AFF0BA /* ASEditableTextNode.mm */ = {isa = PBXFileReference; fileEncoding = 4; lastKnownFileType = sourcecode.cpp.objcpp; lineEnding = 0; path = ASEditableTextNode.mm; sourceTree = "<group>"; };
		058D09AC195D04C000B7D73C /* libAsyncDisplayKit.a */ = {isa = PBXFileReference; explicitFileType = archive.ar; includeInIndex = 0; path = libAsyncDisplayKit.a; sourceTree = BUILT_PRODUCTS_DIR; };
		058D09AF195D04C000B7D73C /* Foundation.framework */ = {isa = PBXFileReference; lastKnownFileType = wrapper.framework; name = Foundation.framework; path = System/Library/Frameworks/Foundation.framework; sourceTree = SDKROOT; };
		058D09B3195D04C000B7D73C /* AsyncDisplayKit-Prefix.pch */ = {isa = PBXFileReference; lastKnownFileType = sourcecode.c.h; path = "AsyncDisplayKit-Prefix.pch"; sourceTree = "<group>"; };
		058D09BC195D04C000B7D73C /* AsyncDisplayKitTests.xctest */ = {isa = PBXFileReference; explicitFileType = wrapper.cfbundle; includeInIndex = 0; path = AsyncDisplayKitTests.xctest; sourceTree = BUILT_PRODUCTS_DIR; };
		058D09BD195D04C000B7D73C /* XCTest.framework */ = {isa = PBXFileReference; lastKnownFileType = wrapper.framework; name = XCTest.framework; path = Library/Frameworks/XCTest.framework; sourceTree = DEVELOPER_DIR; };
		058D09C0195D04C000B7D73C /* UIKit.framework */ = {isa = PBXFileReference; lastKnownFileType = wrapper.framework; name = UIKit.framework; path = Library/Frameworks/UIKit.framework; sourceTree = DEVELOPER_DIR; };
		058D09C7195D04C000B7D73C /* AsyncDisplayKitTests-Info.plist */ = {isa = PBXFileReference; lastKnownFileType = text.plist.xml; path = "AsyncDisplayKitTests-Info.plist"; sourceTree = "<group>"; };
		058D09C9195D04C000B7D73C /* en */ = {isa = PBXFileReference; lastKnownFileType = text.plist.strings; name = en; path = en.lproj/InfoPlist.strings; sourceTree = "<group>"; };
		058D09D5195D050800B7D73C /* ASControlNode.h */ = {isa = PBXFileReference; fileEncoding = 4; lastKnownFileType = sourcecode.c.h; path = ASControlNode.h; sourceTree = "<group>"; };
		058D09D6195D050800B7D73C /* ASControlNode.mm */ = {isa = PBXFileReference; fileEncoding = 4; lastKnownFileType = sourcecode.cpp.objcpp; path = ASControlNode.mm; sourceTree = "<group>"; };
		058D09D7195D050800B7D73C /* ASControlNode+Subclasses.h */ = {isa = PBXFileReference; fileEncoding = 4; lastKnownFileType = sourcecode.c.h; path = "ASControlNode+Subclasses.h"; sourceTree = "<group>"; };
		058D09D8195D050800B7D73C /* ASDisplayNode.h */ = {isa = PBXFileReference; fileEncoding = 4; lastKnownFileType = sourcecode.c.h; lineEnding = 0; path = ASDisplayNode.h; sourceTree = "<group>"; };
		058D09D9195D050800B7D73C /* ASDisplayNode.mm */ = {isa = PBXFileReference; fileEncoding = 4; lastKnownFileType = sourcecode.cpp.objcpp; lineEnding = 0; path = ASDisplayNode.mm; sourceTree = "<group>"; };
		058D09DA195D050800B7D73C /* ASDisplayNode+Subclasses.h */ = {isa = PBXFileReference; fileEncoding = 4; lastKnownFileType = sourcecode.c.h; lineEnding = 0; path = "ASDisplayNode+Subclasses.h"; sourceTree = "<group>"; };
		058D09DB195D050800B7D73C /* ASDisplayNodeExtras.h */ = {isa = PBXFileReference; fileEncoding = 4; lastKnownFileType = sourcecode.c.h; path = ASDisplayNodeExtras.h; sourceTree = "<group>"; };
		058D09DC195D050800B7D73C /* ASDisplayNodeExtras.mm */ = {isa = PBXFileReference; fileEncoding = 4; lastKnownFileType = sourcecode.cpp.objcpp; path = ASDisplayNodeExtras.mm; sourceTree = "<group>"; };
		058D09DD195D050800B7D73C /* ASImageNode.h */ = {isa = PBXFileReference; fileEncoding = 4; lastKnownFileType = sourcecode.c.h; path = ASImageNode.h; sourceTree = "<group>"; };
		058D09DE195D050800B7D73C /* ASImageNode.mm */ = {isa = PBXFileReference; fileEncoding = 4; lastKnownFileType = sourcecode.cpp.objcpp; lineEnding = 0; path = ASImageNode.mm; sourceTree = "<group>"; };
		058D09DF195D050800B7D73C /* ASTextNode.h */ = {isa = PBXFileReference; fileEncoding = 4; lastKnownFileType = sourcecode.c.h; path = ASTextNode.h; sourceTree = "<group>"; };
		058D09E0195D050800B7D73C /* ASTextNode.mm */ = {isa = PBXFileReference; fileEncoding = 4; lastKnownFileType = sourcecode.cpp.objcpp; lineEnding = 0; path = ASTextNode.mm; sourceTree = "<group>"; };
		058D09E2195D050800B7D73C /* _ASDisplayLayer.h */ = {isa = PBXFileReference; fileEncoding = 4; lastKnownFileType = sourcecode.c.h; path = _ASDisplayLayer.h; sourceTree = "<group>"; };
		058D09E3195D050800B7D73C /* _ASDisplayLayer.mm */ = {isa = PBXFileReference; fileEncoding = 4; lastKnownFileType = sourcecode.cpp.objcpp; path = _ASDisplayLayer.mm; sourceTree = "<group>"; };
		058D09E4195D050800B7D73C /* _ASDisplayView.h */ = {isa = PBXFileReference; fileEncoding = 4; lastKnownFileType = sourcecode.c.h; path = _ASDisplayView.h; sourceTree = "<group>"; };
		058D09E5195D050800B7D73C /* _ASDisplayView.mm */ = {isa = PBXFileReference; fileEncoding = 4; lastKnownFileType = sourcecode.cpp.objcpp; path = _ASDisplayView.mm; sourceTree = "<group>"; };
		058D09E6195D050800B7D73C /* ASHighlightOverlayLayer.h */ = {isa = PBXFileReference; fileEncoding = 4; lastKnownFileType = sourcecode.c.h; path = ASHighlightOverlayLayer.h; sourceTree = "<group>"; };
		058D09E7195D050800B7D73C /* ASHighlightOverlayLayer.mm */ = {isa = PBXFileReference; fileEncoding = 4; lastKnownFileType = sourcecode.cpp.objcpp; path = ASHighlightOverlayLayer.mm; sourceTree = "<group>"; };
		058D09E8195D050800B7D73C /* ASMutableAttributedStringBuilder.h */ = {isa = PBXFileReference; fileEncoding = 4; lastKnownFileType = sourcecode.c.h; path = ASMutableAttributedStringBuilder.h; sourceTree = "<group>"; };
		058D09E9195D050800B7D73C /* ASMutableAttributedStringBuilder.m */ = {isa = PBXFileReference; fileEncoding = 4; lastKnownFileType = sourcecode.c.objc; path = ASMutableAttributedStringBuilder.m; sourceTree = "<group>"; };
		058D09F5195D050800B7D73C /* NSMutableAttributedString+TextKitAdditions.h */ = {isa = PBXFileReference; fileEncoding = 4; lastKnownFileType = sourcecode.c.h; path = "NSMutableAttributedString+TextKitAdditions.h"; sourceTree = "<group>"; };
		058D09F6195D050800B7D73C /* NSMutableAttributedString+TextKitAdditions.m */ = {isa = PBXFileReference; fileEncoding = 4; lastKnownFileType = sourcecode.c.objc; path = "NSMutableAttributedString+TextKitAdditions.m"; sourceTree = "<group>"; };
		058D09F8195D050800B7D73C /* _ASAsyncTransaction.h */ = {isa = PBXFileReference; fileEncoding = 4; lastKnownFileType = sourcecode.c.h; path = _ASAsyncTransaction.h; sourceTree = "<group>"; };
		058D09F9195D050800B7D73C /* _ASAsyncTransaction.mm */ = {isa = PBXFileReference; fileEncoding = 4; lastKnownFileType = sourcecode.cpp.objcpp; path = _ASAsyncTransaction.mm; sourceTree = "<group>"; };
		058D09FA195D050800B7D73C /* _ASAsyncTransactionContainer+Private.h */ = {isa = PBXFileReference; fileEncoding = 4; lastKnownFileType = sourcecode.c.h; path = "_ASAsyncTransactionContainer+Private.h"; sourceTree = "<group>"; };
		058D09FB195D050800B7D73C /* _ASAsyncTransactionContainer.h */ = {isa = PBXFileReference; fileEncoding = 4; lastKnownFileType = sourcecode.c.h; path = _ASAsyncTransactionContainer.h; sourceTree = "<group>"; };
		058D09FC195D050800B7D73C /* _ASAsyncTransactionContainer.m */ = {isa = PBXFileReference; fileEncoding = 4; lastKnownFileType = sourcecode.c.objc; path = _ASAsyncTransactionContainer.m; sourceTree = "<group>"; };
		058D09FD195D050800B7D73C /* _ASAsyncTransactionGroup.h */ = {isa = PBXFileReference; fileEncoding = 4; lastKnownFileType = sourcecode.c.h; path = _ASAsyncTransactionGroup.h; sourceTree = "<group>"; };
		058D09FE195D050800B7D73C /* _ASAsyncTransactionGroup.m */ = {isa = PBXFileReference; fileEncoding = 4; lastKnownFileType = sourcecode.c.objc; path = _ASAsyncTransactionGroup.m; sourceTree = "<group>"; };
		058D09FF195D050800B7D73C /* UIView+ASConvenience.h */ = {isa = PBXFileReference; fileEncoding = 4; lastKnownFileType = sourcecode.c.h; path = "UIView+ASConvenience.h"; sourceTree = "<group>"; };
		058D0A02195D050800B7D73C /* _AS-objc-internal.h */ = {isa = PBXFileReference; fileEncoding = 4; lastKnownFileType = sourcecode.c.h; path = "_AS-objc-internal.h"; sourceTree = "<group>"; };
		058D0A03195D050800B7D73C /* _ASCoreAnimationExtras.h */ = {isa = PBXFileReference; fileEncoding = 4; lastKnownFileType = sourcecode.c.h; path = _ASCoreAnimationExtras.h; sourceTree = "<group>"; };
		058D0A04195D050800B7D73C /* _ASCoreAnimationExtras.mm */ = {isa = PBXFileReference; fileEncoding = 4; lastKnownFileType = sourcecode.cpp.objcpp; path = _ASCoreAnimationExtras.mm; sourceTree = "<group>"; };
		058D0A05195D050800B7D73C /* _ASPendingState.h */ = {isa = PBXFileReference; fileEncoding = 4; lastKnownFileType = sourcecode.c.h; path = _ASPendingState.h; sourceTree = "<group>"; };
		058D0A06195D050800B7D73C /* _ASPendingState.mm */ = {isa = PBXFileReference; fileEncoding = 4; lastKnownFileType = sourcecode.cpp.objcpp; path = _ASPendingState.mm; sourceTree = "<group>"; };
		058D0A07195D050800B7D73C /* _ASScopeTimer.h */ = {isa = PBXFileReference; fileEncoding = 4; lastKnownFileType = sourcecode.c.h; path = _ASScopeTimer.h; sourceTree = "<group>"; };
		058D0A08195D050800B7D73C /* ASDisplayNode+AsyncDisplay.mm */ = {isa = PBXFileReference; fileEncoding = 4; lastKnownFileType = sourcecode.cpp.objcpp; path = "ASDisplayNode+AsyncDisplay.mm"; sourceTree = "<group>"; };
		058D0A09195D050800B7D73C /* ASDisplayNode+DebugTiming.h */ = {isa = PBXFileReference; fileEncoding = 4; lastKnownFileType = sourcecode.c.h; path = "ASDisplayNode+DebugTiming.h"; sourceTree = "<group>"; };
		058D0A0A195D050800B7D73C /* ASDisplayNode+DebugTiming.mm */ = {isa = PBXFileReference; fileEncoding = 4; lastKnownFileType = sourcecode.cpp.objcpp; path = "ASDisplayNode+DebugTiming.mm"; sourceTree = "<group>"; };
		058D0A0B195D050800B7D73C /* ASDisplayNode+UIViewBridge.mm */ = {isa = PBXFileReference; fileEncoding = 4; lastKnownFileType = sourcecode.cpp.objcpp; path = "ASDisplayNode+UIViewBridge.mm"; sourceTree = "<group>"; };
		058D0A0C195D050800B7D73C /* ASDisplayNodeInternal.h */ = {isa = PBXFileReference; fileEncoding = 4; lastKnownFileType = sourcecode.c.h; path = ASDisplayNodeInternal.h; sourceTree = "<group>"; };
		058D0A0D195D050800B7D73C /* ASImageNode+CGExtras.h */ = {isa = PBXFileReference; fileEncoding = 4; lastKnownFileType = sourcecode.c.h; path = "ASImageNode+CGExtras.h"; sourceTree = "<group>"; };
		058D0A0E195D050800B7D73C /* ASImageNode+CGExtras.m */ = {isa = PBXFileReference; fileEncoding = 4; lastKnownFileType = sourcecode.c.objc; path = "ASImageNode+CGExtras.m"; sourceTree = "<group>"; };
		058D0A10195D050800B7D73C /* ASSentinel.h */ = {isa = PBXFileReference; fileEncoding = 4; lastKnownFileType = sourcecode.c.h; path = ASSentinel.h; sourceTree = "<group>"; };
		058D0A11195D050800B7D73C /* ASSentinel.m */ = {isa = PBXFileReference; fileEncoding = 4; lastKnownFileType = sourcecode.c.objc; path = ASSentinel.m; sourceTree = "<group>"; };
		058D0A12195D050800B7D73C /* ASThread.h */ = {isa = PBXFileReference; fileEncoding = 4; lastKnownFileType = sourcecode.c.h; path = ASThread.h; sourceTree = "<group>"; };
		058D0A2D195D057000B7D73C /* ASDisplayLayerTests.m */ = {isa = PBXFileReference; fileEncoding = 4; lastKnownFileType = sourcecode.c.objc; path = ASDisplayLayerTests.m; sourceTree = "<group>"; };
		058D0A2E195D057000B7D73C /* ASDisplayNodeAppearanceTests.m */ = {isa = PBXFileReference; fileEncoding = 4; lastKnownFileType = sourcecode.c.objc; path = ASDisplayNodeAppearanceTests.m; sourceTree = "<group>"; };
		058D0A2F195D057000B7D73C /* ASDisplayNodeTests.m */ = {isa = PBXFileReference; fileEncoding = 4; lastKnownFileType = sourcecode.c.objc; path = ASDisplayNodeTests.m; sourceTree = "<group>"; };
		058D0A30195D057000B7D73C /* ASDisplayNodeTestsHelper.h */ = {isa = PBXFileReference; fileEncoding = 4; lastKnownFileType = sourcecode.c.h; path = ASDisplayNodeTestsHelper.h; sourceTree = "<group>"; };
		058D0A31195D057000B7D73C /* ASDisplayNodeTestsHelper.m */ = {isa = PBXFileReference; fileEncoding = 4; lastKnownFileType = sourcecode.c.objc; path = ASDisplayNodeTestsHelper.m; sourceTree = "<group>"; };
		058D0A32195D057000B7D73C /* ASMutableAttributedStringBuilderTests.m */ = {isa = PBXFileReference; fileEncoding = 4; lastKnownFileType = sourcecode.c.objc; path = ASMutableAttributedStringBuilderTests.m; sourceTree = "<group>"; };
		058D0A33195D057000B7D73C /* ASTextKitCoreTextAdditionsTests.m */ = {isa = PBXFileReference; fileEncoding = 4; lastKnownFileType = sourcecode.c.objc; path = ASTextKitCoreTextAdditionsTests.m; sourceTree = "<group>"; };
		058D0A36195D057000B7D73C /* ASTextNodeTests.m */ = {isa = PBXFileReference; fileEncoding = 4; lastKnownFileType = sourcecode.c.objc; path = ASTextNodeTests.m; sourceTree = "<group>"; };
		058D0A37195D057000B7D73C /* ASTextNodeWordKernerTests.mm */ = {isa = PBXFileReference; fileEncoding = 4; lastKnownFileType = sourcecode.cpp.objcpp; path = ASTextNodeWordKernerTests.mm; sourceTree = "<group>"; };
		058D0A43195D058D00B7D73C /* ASAssert.h */ = {isa = PBXFileReference; fileEncoding = 4; lastKnownFileType = sourcecode.c.h; path = ASAssert.h; sourceTree = "<group>"; };
		058D0A44195D058D00B7D73C /* ASBaseDefines.h */ = {isa = PBXFileReference; fileEncoding = 4; lastKnownFileType = sourcecode.c.h; path = ASBaseDefines.h; sourceTree = "<group>"; };
		05A6D05819D0EB64002DD95E /* ASDealloc2MainObject.h */ = {isa = PBXFileReference; fileEncoding = 4; lastKnownFileType = sourcecode.c.h; name = ASDealloc2MainObject.h; path = ../Details/ASDealloc2MainObject.h; sourceTree = "<group>"; };
		05A6D05919D0EB64002DD95E /* ASDealloc2MainObject.m */ = {isa = PBXFileReference; fileEncoding = 4; lastKnownFileType = sourcecode.c.objc; name = ASDealloc2MainObject.m; path = ../Details/ASDealloc2MainObject.m; sourceTree = "<group>"; };
		05EA6FE61AC0966E00E35788 /* ASSnapshotTestCase.mm */ = {isa = PBXFileReference; fileEncoding = 4; lastKnownFileType = sourcecode.cpp.objcpp; path = ASSnapshotTestCase.mm; sourceTree = "<group>"; };
		05F20AA31A15733C00DCA68A /* ASImageProtocols.h */ = {isa = PBXFileReference; fileEncoding = 4; lastKnownFileType = sourcecode.c.h; path = ASImageProtocols.h; sourceTree = "<group>"; };
		18C2ED7C1B9B7DE800F627B3 /* ASCollectionNode.h */ = {isa = PBXFileReference; fileEncoding = 4; lastKnownFileType = sourcecode.c.h; path = ASCollectionNode.h; sourceTree = "<group>"; };
		18C2ED7D1B9B7DE800F627B3 /* ASCollectionNode.mm */ = {isa = PBXFileReference; fileEncoding = 4; lastKnownFileType = sourcecode.cpp.objcpp; path = ASCollectionNode.mm; sourceTree = "<group>"; };
		1950C4481A3BB5C1005C8279 /* ASEqualityHelpers.h */ = {isa = PBXFileReference; fileEncoding = 4; lastKnownFileType = sourcecode.c.h; path = ASEqualityHelpers.h; sourceTree = "<group>"; };
		204C979D1B362CB3002B1083 /* Default-568h@2x.png */ = {isa = PBXFileReference; lastKnownFileType = image.png; name = "Default-568h@2x.png"; path = "../Default-568h@2x.png"; sourceTree = "<group>"; };
		205F0E0D1B371875007741D0 /* UICollectionViewLayout+ASConvenience.h */ = {isa = PBXFileReference; fileEncoding = 4; lastKnownFileType = sourcecode.c.h; path = "UICollectionViewLayout+ASConvenience.h"; sourceTree = "<group>"; };
		205F0E0E1B371875007741D0 /* UICollectionViewLayout+ASConvenience.m */ = {isa = PBXFileReference; fileEncoding = 4; lastKnownFileType = sourcecode.c.objc; path = "UICollectionViewLayout+ASConvenience.m"; sourceTree = "<group>"; };
		205F0E111B371BD7007741D0 /* ASScrollDirection.m */ = {isa = PBXFileReference; fileEncoding = 4; lastKnownFileType = sourcecode.c.objc; path = ASScrollDirection.m; sourceTree = "<group>"; };
		205F0E171B37339C007741D0 /* ASAbstractLayoutController.h */ = {isa = PBXFileReference; fileEncoding = 4; lastKnownFileType = sourcecode.c.h; path = ASAbstractLayoutController.h; sourceTree = "<group>"; };
		205F0E181B37339C007741D0 /* ASAbstractLayoutController.mm */ = {isa = PBXFileReference; fileEncoding = 4; lastKnownFileType = sourcecode.cpp.objcpp; path = ASAbstractLayoutController.mm; sourceTree = "<group>"; };
		205F0E1B1B373A2C007741D0 /* ASCollectionViewLayoutController.h */ = {isa = PBXFileReference; fileEncoding = 4; lastKnownFileType = sourcecode.c.h; path = ASCollectionViewLayoutController.h; sourceTree = "<group>"; };
		205F0E1C1B373A2C007741D0 /* ASCollectionViewLayoutController.mm */ = {isa = PBXFileReference; fileEncoding = 4; lastKnownFileType = sourcecode.cpp.objcpp; path = ASCollectionViewLayoutController.mm; sourceTree = "<group>"; };
		205F0E1F1B376416007741D0 /* CGRect+ASConvenience.h */ = {isa = PBXFileReference; fileEncoding = 4; lastKnownFileType = sourcecode.c.h; path = "CGRect+ASConvenience.h"; sourceTree = "<group>"; };
		205F0E201B376416007741D0 /* CGRect+ASConvenience.m */ = {isa = PBXFileReference; fileEncoding = 4; lastKnownFileType = sourcecode.c.objc; path = "CGRect+ASConvenience.m"; sourceTree = "<group>"; };
		242995D21B29743C00090100 /* ASBasicImageDownloaderTests.m */ = {isa = PBXFileReference; fileEncoding = 4; lastKnownFileType = sourcecode.c.objc; path = ASBasicImageDownloaderTests.m; sourceTree = "<group>"; };
		251B8EF21BBB3D690087C538 /* ASCollectionDataController.h */ = {isa = PBXFileReference; fileEncoding = 4; lastKnownFileType = sourcecode.c.h; lineEnding = 0; path = ASCollectionDataController.h; sourceTree = "<group>"; };
		251B8EF31BBB3D690087C538 /* ASCollectionDataController.mm */ = {isa = PBXFileReference; fileEncoding = 4; lastKnownFileType = sourcecode.cpp.objcpp; lineEnding = 0; path = ASCollectionDataController.mm; sourceTree = "<group>"; };
		251B8EF41BBB3D690087C538 /* ASCollectionViewFlowLayoutInspector.h */ = {isa = PBXFileReference; fileEncoding = 4; lastKnownFileType = sourcecode.c.h; path = ASCollectionViewFlowLayoutInspector.h; sourceTree = "<group>"; };
		251B8EF51BBB3D690087C538 /* ASCollectionViewFlowLayoutInspector.m */ = {isa = PBXFileReference; fileEncoding = 4; lastKnownFileType = sourcecode.c.objc; path = ASCollectionViewFlowLayoutInspector.m; sourceTree = "<group>"; };
		251B8EF61BBB3D690087C538 /* ASDataController+Subclasses.h */ = {isa = PBXFileReference; fileEncoding = 4; lastKnownFileType = sourcecode.c.h; path = "ASDataController+Subclasses.h"; sourceTree = "<group>"; };
		2538B6F21BC5D2A2003CA0B4 /* ASCollectionViewFlowLayoutInspectorTests.m */ = {isa = PBXFileReference; fileEncoding = 4; lastKnownFileType = sourcecode.c.objc; lineEnding = 0; path = ASCollectionViewFlowLayoutInspectorTests.m; sourceTree = "<group>"; xcLanguageSpecificationIdentifier = xcode.lang.objc; };
		254C6B511BF8FE6D003EC431 /* ASTextKitTruncationTests.mm */ = {isa = PBXFileReference; fileEncoding = 4; lastKnownFileType = sourcecode.cpp.objcpp; path = ASTextKitTruncationTests.mm; sourceTree = "<group>"; };
		254C6B531BF8FF2A003EC431 /* ASTextKitTests.mm */ = {isa = PBXFileReference; fileEncoding = 4; lastKnownFileType = sourcecode.cpp.objcpp; path = ASTextKitTests.mm; sourceTree = "<group>"; };
		2577548F1BED289A00737CA5 /* ASEqualityHashHelpers.mm */ = {isa = PBXFileReference; fileEncoding = 4; lastKnownFileType = sourcecode.cpp.objcpp; path = ASEqualityHashHelpers.mm; sourceTree = "<group>"; };
		257754931BEE44CD00737CA5 /* ASTextKitRenderer.h */ = {isa = PBXFileReference; fileEncoding = 4; lastKnownFileType = sourcecode.c.h; name = ASTextKitRenderer.h; path = TextKit/ASTextKitRenderer.h; sourceTree = "<group>"; };
		257754941BEE44CD00737CA5 /* ASTextKitAttributes.mm */ = {isa = PBXFileReference; fileEncoding = 4; lastKnownFileType = sourcecode.cpp.objcpp; name = ASTextKitAttributes.mm; path = TextKit/ASTextKitAttributes.mm; sourceTree = "<group>"; };
		257754951BEE44CD00737CA5 /* ASTextKitAttributes.h */ = {isa = PBXFileReference; fileEncoding = 4; lastKnownFileType = sourcecode.c.h; name = ASTextKitAttributes.h; path = TextKit/ASTextKitAttributes.h; sourceTree = "<group>"; };
		257754961BEE44CD00737CA5 /* ASTextKitContext.h */ = {isa = PBXFileReference; fileEncoding = 4; lastKnownFileType = sourcecode.c.h; name = ASTextKitContext.h; path = TextKit/ASTextKitContext.h; sourceTree = "<group>"; };
		257754971BEE44CD00737CA5 /* ASTextKitContext.mm */ = {isa = PBXFileReference; fileEncoding = 4; lastKnownFileType = sourcecode.cpp.objcpp; name = ASTextKitContext.mm; path = TextKit/ASTextKitContext.mm; sourceTree = "<group>"; };
		257754981BEE44CD00737CA5 /* ASTextKitEntityAttribute.h */ = {isa = PBXFileReference; fileEncoding = 4; lastKnownFileType = sourcecode.c.h; name = ASTextKitEntityAttribute.h; path = TextKit/ASTextKitEntityAttribute.h; sourceTree = "<group>"; };
		257754991BEE44CD00737CA5 /* ASTextKitEntityAttribute.m */ = {isa = PBXFileReference; fileEncoding = 4; lastKnownFileType = sourcecode.c.objc; name = ASTextKitEntityAttribute.m; path = TextKit/ASTextKitEntityAttribute.m; sourceTree = "<group>"; };
		2577549A1BEE44CD00737CA5 /* ASTextKitRenderer.mm */ = {isa = PBXFileReference; fileEncoding = 4; lastKnownFileType = sourcecode.cpp.objcpp; name = ASTextKitRenderer.mm; path = TextKit/ASTextKitRenderer.mm; sourceTree = "<group>"; };
		2577549B1BEE44CD00737CA5 /* ASTextKitRenderer+Positioning.h */ = {isa = PBXFileReference; fileEncoding = 4; lastKnownFileType = sourcecode.c.h; name = "ASTextKitRenderer+Positioning.h"; path = "TextKit/ASTextKitRenderer+Positioning.h"; sourceTree = "<group>"; };
		2577549C1BEE44CD00737CA5 /* ASTextKitRenderer+Positioning.mm */ = {isa = PBXFileReference; fileEncoding = 4; lastKnownFileType = sourcecode.cpp.objcpp; name = "ASTextKitRenderer+Positioning.mm"; path = "TextKit/ASTextKitRenderer+Positioning.mm"; sourceTree = "<group>"; };
		2577549D1BEE44CD00737CA5 /* ASTextKitRenderer+TextChecking.h */ = {isa = PBXFileReference; fileEncoding = 4; lastKnownFileType = sourcecode.c.h; name = "ASTextKitRenderer+TextChecking.h"; path = "TextKit/ASTextKitRenderer+TextChecking.h"; sourceTree = "<group>"; };
		2577549E1BEE44CD00737CA5 /* ASTextKitRenderer+TextChecking.mm */ = {isa = PBXFileReference; fileEncoding = 4; lastKnownFileType = sourcecode.cpp.objcpp; name = "ASTextKitRenderer+TextChecking.mm"; path = "TextKit/ASTextKitRenderer+TextChecking.mm"; sourceTree = "<group>"; };
		2577549F1BEE44CD00737CA5 /* ASTextKitShadower.h */ = {isa = PBXFileReference; fileEncoding = 4; lastKnownFileType = sourcecode.c.h; name = ASTextKitShadower.h; path = TextKit/ASTextKitShadower.h; sourceTree = "<group>"; };
		257754A01BEE44CD00737CA5 /* ASTextKitShadower.mm */ = {isa = PBXFileReference; fileEncoding = 4; lastKnownFileType = sourcecode.cpp.objcpp; name = ASTextKitShadower.mm; path = TextKit/ASTextKitShadower.mm; sourceTree = "<group>"; };
		257754A11BEE44CD00737CA5 /* ASTextKitTailTruncater.h */ = {isa = PBXFileReference; fileEncoding = 4; lastKnownFileType = sourcecode.c.h; name = ASTextKitTailTruncater.h; path = TextKit/ASTextKitTailTruncater.h; sourceTree = "<group>"; };
		257754A21BEE44CD00737CA5 /* ASTextKitTailTruncater.mm */ = {isa = PBXFileReference; fileEncoding = 4; lastKnownFileType = sourcecode.cpp.objcpp; name = ASTextKitTailTruncater.mm; path = TextKit/ASTextKitTailTruncater.mm; sourceTree = "<group>"; };
		257754A31BEE44CD00737CA5 /* ASTextKitTruncating.h */ = {isa = PBXFileReference; fileEncoding = 4; lastKnownFileType = sourcecode.c.h; name = ASTextKitTruncating.h; path = TextKit/ASTextKitTruncating.h; sourceTree = "<group>"; };
		257754A41BEE44CD00737CA5 /* ASEqualityHashHelpers.h */ = {isa = PBXFileReference; fileEncoding = 4; lastKnownFileType = sourcecode.c.h; name = ASEqualityHashHelpers.h; path = TextKit/ASEqualityHashHelpers.h; sourceTree = "<group>"; };
		257754B71BEE458D00737CA5 /* ASTextKitComponents.m */ = {isa = PBXFileReference; fileEncoding = 4; lastKnownFileType = sourcecode.c.objc; name = ASTextKitComponents.m; path = TextKit/ASTextKitComponents.m; sourceTree = "<group>"; };
		257754B81BEE458E00737CA5 /* ASTextKitCoreTextAdditions.m */ = {isa = PBXFileReference; fileEncoding = 4; lastKnownFileType = sourcecode.c.objc; name = ASTextKitCoreTextAdditions.m; path = TextKit/ASTextKitCoreTextAdditions.m; sourceTree = "<group>"; };
		257754B91BEE458E00737CA5 /* ASTextNodeWordKerner.h */ = {isa = PBXFileReference; fileEncoding = 4; lastKnownFileType = sourcecode.c.h; name = ASTextNodeWordKerner.h; path = TextKit/ASTextNodeWordKerner.h; sourceTree = "<group>"; };
		257754BA1BEE458E00737CA5 /* ASTextKitComponents.h */ = {isa = PBXFileReference; fileEncoding = 4; lastKnownFileType = sourcecode.c.h; name = ASTextKitComponents.h; path = TextKit/ASTextKitComponents.h; sourceTree = "<group>"; };
		257754BB1BEE458E00737CA5 /* ASTextKitCoreTextAdditions.h */ = {isa = PBXFileReference; fileEncoding = 4; lastKnownFileType = sourcecode.c.h; name = ASTextKitCoreTextAdditions.h; path = TextKit/ASTextKitCoreTextAdditions.h; sourceTree = "<group>"; };
		257754BC1BEE458E00737CA5 /* ASTextNodeTypes.h */ = {isa = PBXFileReference; fileEncoding = 4; lastKnownFileType = sourcecode.c.h; name = ASTextNodeTypes.h; path = TextKit/ASTextNodeTypes.h; sourceTree = "<group>"; };
		257754BD1BEE458E00737CA5 /* ASTextNodeWordKerner.m */ = {isa = PBXFileReference; fileEncoding = 4; lastKnownFileType = sourcecode.c.objc; name = ASTextNodeWordKerner.m; path = TextKit/ASTextNodeWordKerner.m; sourceTree = "<group>"; };
		25E327541C16819500A2170C /* ASPagerNode.h */ = {isa = PBXFileReference; fileEncoding = 4; lastKnownFileType = sourcecode.c.h; lineEnding = 0; path = ASPagerNode.h; sourceTree = "<group>"; };
		25E327551C16819500A2170C /* ASPagerNode.m */ = {isa = PBXFileReference; fileEncoding = 4; lastKnownFileType = sourcecode.c.objc; lineEnding = 0; path = ASPagerNode.m; sourceTree = "<group>"; xcLanguageSpecificationIdentifier = xcode.lang.objc; };
		2911485B1A77147A005D0878 /* ASControlNodeTests.m */ = {isa = PBXFileReference; fileEncoding = 4; lastKnownFileType = sourcecode.c.objc; path = ASControlNodeTests.m; sourceTree = "<group>"; };
		292C59991A956527007E5DD6 /* ASLayoutRangeType.h */ = {isa = PBXFileReference; fileEncoding = 4; lastKnownFileType = sourcecode.c.h; path = ASLayoutRangeType.h; sourceTree = "<group>"; };
		2967F9E11AB0A4CF0072E4AB /* ASBasicImageDownloaderInternal.h */ = {isa = PBXFileReference; lastKnownFileType = sourcecode.c.h; path = ASBasicImageDownloaderInternal.h; sourceTree = "<group>"; };
		296A0A311A951715005ACEAA /* ASScrollDirection.h */ = {isa = PBXFileReference; fileEncoding = 4; lastKnownFileType = sourcecode.c.h; name = ASScrollDirection.h; path = AsyncDisplayKit/Details/ASScrollDirection.h; sourceTree = SOURCE_ROOT; };
		296A0A341A951ABF005ACEAA /* ASBatchFetchingTests.m */ = {isa = PBXFileReference; fileEncoding = 4; lastKnownFileType = sourcecode.c.objc; path = ASBatchFetchingTests.m; sourceTree = "<group>"; };
		299DA1A71A828D2900162D41 /* ASBatchContext.h */ = {isa = PBXFileReference; fileEncoding = 4; lastKnownFileType = sourcecode.c.h; path = ASBatchContext.h; sourceTree = "<group>"; };
		299DA1A81A828D2900162D41 /* ASBatchContext.mm */ = {isa = PBXFileReference; fileEncoding = 4; lastKnownFileType = sourcecode.cpp.objcpp; path = ASBatchContext.mm; sourceTree = "<group>"; };
		29CDC2E11AAE70D000833CA4 /* ASBasicImageDownloaderContextTests.m */ = {isa = PBXFileReference; fileEncoding = 4; lastKnownFileType = sourcecode.c.objc; path = ASBasicImageDownloaderContextTests.m; sourceTree = "<group>"; };
		3C9C128419E616EF00E942A0 /* ASTableViewTests.m */ = {isa = PBXFileReference; fileEncoding = 4; lastKnownFileType = sourcecode.c.objc; lineEnding = 0; path = ASTableViewTests.m; sourceTree = "<group>"; xcLanguageSpecificationIdentifier = xcode.lang.objc; };
		430E7C8D1B4C23F100697A4C /* ASIndexPath.h */ = {isa = PBXFileReference; fileEncoding = 4; lastKnownFileType = sourcecode.c.h; path = ASIndexPath.h; sourceTree = "<group>"; };
		430E7C8E1B4C23F100697A4C /* ASIndexPath.m */ = {isa = PBXFileReference; fileEncoding = 4; lastKnownFileType = sourcecode.c.objc; path = ASIndexPath.m; sourceTree = "<group>"; };
		464052191A3F83C40061C0BA /* ASDataController.h */ = {isa = PBXFileReference; fileEncoding = 4; lastKnownFileType = sourcecode.c.h; lineEnding = 0; path = ASDataController.h; sourceTree = "<group>"; };
		4640521A1A3F83C40061C0BA /* ASDataController.mm */ = {isa = PBXFileReference; fileEncoding = 4; lastKnownFileType = sourcecode.cpp.objcpp; lineEnding = 0; path = ASDataController.mm; sourceTree = "<group>"; };
		4640521B1A3F83C40061C0BA /* ASFlowLayoutController.h */ = {isa = PBXFileReference; fileEncoding = 4; lastKnownFileType = sourcecode.c.h; path = ASFlowLayoutController.h; sourceTree = "<group>"; };
		4640521C1A3F83C40061C0BA /* ASFlowLayoutController.mm */ = {isa = PBXFileReference; fileEncoding = 4; lastKnownFileType = sourcecode.cpp.objcpp; path = ASFlowLayoutController.mm; sourceTree = "<group>"; };
		4640521D1A3F83C40061C0BA /* ASLayoutController.h */ = {isa = PBXFileReference; fileEncoding = 4; lastKnownFileType = sourcecode.c.h; path = ASLayoutController.h; sourceTree = "<group>"; };
		68355B2E1CB5799E001D4E68 /* ASImageNode+AnimatedImage.mm */ = {isa = PBXFileReference; fileEncoding = 4; lastKnownFileType = sourcecode.cpp.objcpp; path = "ASImageNode+AnimatedImage.mm"; sourceTree = "<group>"; };
		68355B361CB57A5A001D4E68 /* ASPINRemoteImageDownloader.m */ = {isa = PBXFileReference; fileEncoding = 4; lastKnownFileType = sourcecode.c.objc; path = ASPINRemoteImageDownloader.m; sourceTree = "<group>"; };
		68355B371CB57A5A001D4E68 /* ASImageContainerProtocolCategories.h */ = {isa = PBXFileReference; fileEncoding = 4; lastKnownFileType = sourcecode.c.h; path = ASImageContainerProtocolCategories.h; sourceTree = "<group>"; };
		68355B381CB57A5A001D4E68 /* ASImageContainerProtocolCategories.m */ = {isa = PBXFileReference; fileEncoding = 4; lastKnownFileType = sourcecode.c.objc; path = ASImageContainerProtocolCategories.m; sourceTree = "<group>"; };
		68355B391CB57A5A001D4E68 /* ASPINRemoteImageDownloader.h */ = {isa = PBXFileReference; fileEncoding = 4; lastKnownFileType = sourcecode.c.h; path = ASPINRemoteImageDownloader.h; sourceTree = "<group>"; };
		68B027791C1A79CC0041016B /* ASDisplayNode+Beta.h */ = {isa = PBXFileReference; fileEncoding = 4; lastKnownFileType = sourcecode.c.h; path = "ASDisplayNode+Beta.h"; sourceTree = "<group>"; };
		68B8A4DB1CBD911D007E4543 /* ASImageNode+AnimatedImagePrivate.h */ = {isa = PBXFileReference; fileEncoding = 4; lastKnownFileType = sourcecode.c.h; path = "ASImageNode+AnimatedImagePrivate.h"; sourceTree = "<group>"; };
		68B8A4DF1CBDB958007E4543 /* ASWeakProxy.h */ = {isa = PBXFileReference; fileEncoding = 4; lastKnownFileType = sourcecode.c.h; path = ASWeakProxy.h; sourceTree = "<group>"; };
		68B8A4E01CBDB958007E4543 /* ASWeakProxy.m */ = {isa = PBXFileReference; fileEncoding = 4; lastKnownFileType = sourcecode.c.objc; path = ASWeakProxy.m; sourceTree = "<group>"; };
		68EE0DBB1C1B4ED300BA1B99 /* ASMainSerialQueue.h */ = {isa = PBXFileReference; fileEncoding = 4; lastKnownFileType = sourcecode.c.h; path = ASMainSerialQueue.h; sourceTree = "<group>"; };
		68EE0DBC1C1B4ED300BA1B99 /* ASMainSerialQueue.mm */ = {isa = PBXFileReference; fileEncoding = 4; lastKnownFileType = sourcecode.cpp.objcpp; path = ASMainSerialQueue.mm; sourceTree = "<group>"; };
		698548611CA9E025008A345F /* ASEnvironment.h */ = {isa = PBXFileReference; fileEncoding = 4; lastKnownFileType = sourcecode.c.h; path = ASEnvironment.h; sourceTree = "<group>"; };
		698C8B601CAB49FC0052DC3F /* ASLayoutableExtensibility.h */ = {isa = PBXFileReference; fileEncoding = 4; lastKnownFileType = sourcecode.c.h; name = ASLayoutableExtensibility.h; path = AsyncDisplayKit/Layout/ASLayoutableExtensibility.h; sourceTree = "<group>"; };
		69CB62A91CB8165900024920 /* _ASDisplayViewAccessiblity.h */ = {isa = PBXFileReference; fileEncoding = 4; lastKnownFileType = sourcecode.c.h; path = _ASDisplayViewAccessiblity.h; sourceTree = "<group>"; };
		69CB62AA1CB8165900024920 /* _ASDisplayViewAccessiblity.mm */ = {isa = PBXFileReference; fileEncoding = 4; lastKnownFileType = sourcecode.cpp.objcpp; path = _ASDisplayViewAccessiblity.mm; sourceTree = "<group>"; };
		69E100691CA89CB600D88C1B /* ASEnvironmentInternal.h */ = {isa = PBXFileReference; fileEncoding = 4; lastKnownFileType = sourcecode.c.h; path = ASEnvironmentInternal.h; sourceTree = "<group>"; };
		69E1006A1CA89CB600D88C1B /* ASEnvironmentInternal.mm */ = {isa = PBXFileReference; fileEncoding = 4; lastKnownFileType = sourcecode.cpp.objcpp; path = ASEnvironmentInternal.mm; sourceTree = "<group>"; };
		69F10C851C84C35D0026140C /* ASRangeControllerUpdateRangeProtocol+Beta.h */ = {isa = PBXFileReference; fileEncoding = 4; lastKnownFileType = sourcecode.c.h; path = "ASRangeControllerUpdateRangeProtocol+Beta.h"; sourceTree = "<group>"; };
		6BDC61F51978FEA400E50D21 /* AsyncDisplayKit.h */ = {isa = PBXFileReference; explicitFileType = sourcecode.c.h; path = AsyncDisplayKit.h; sourceTree = "<group>"; };
		764D83D21C8EA515009B4FB8 /* AsyncDisplayKit+Debug.h */ = {isa = PBXFileReference; fileEncoding = 4; lastKnownFileType = sourcecode.c.h; path = "AsyncDisplayKit+Debug.h"; sourceTree = "<group>"; };
		764D83D31C8EA515009B4FB8 /* AsyncDisplayKit+Debug.m */ = {isa = PBXFileReference; fileEncoding = 4; lastKnownFileType = sourcecode.c.objc; path = "AsyncDisplayKit+Debug.m"; sourceTree = "<group>"; };
		7A06A7381C35F08800FE8DAA /* ASRelativeLayoutSpec.mm */ = {isa = PBXFileReference; fileEncoding = 4; lastKnownFileType = sourcecode.cpp.objcpp; name = ASRelativeLayoutSpec.mm; path = AsyncDisplayKit/Layout/ASRelativeLayoutSpec.mm; sourceTree = "<group>"; };
		7A06A7391C35F08800FE8DAA /* ASRelativeLayoutSpec.h */ = {isa = PBXFileReference; fileEncoding = 4; lastKnownFileType = sourcecode.c.h; name = ASRelativeLayoutSpec.h; path = AsyncDisplayKit/Layout/ASRelativeLayoutSpec.h; sourceTree = "<group>"; };
		7AB338681C55B97B0055FDE8 /* ASRelativeLayoutSpecSnapshotTests.mm */ = {isa = PBXFileReference; fileEncoding = 4; lastKnownFileType = sourcecode.cpp.objcpp; path = ASRelativeLayoutSpecSnapshotTests.mm; sourceTree = "<group>"; };
		81EE384D1C8E94F000456208 /* ASRunLoopQueue.h */ = {isa = PBXFileReference; fileEncoding = 4; lastKnownFileType = sourcecode.c.h; name = ASRunLoopQueue.h; path = ../ASRunLoopQueue.h; sourceTree = "<group>"; };
		81EE384E1C8E94F000456208 /* ASRunLoopQueue.mm */ = {isa = PBXFileReference; fileEncoding = 4; lastKnownFileType = sourcecode.cpp.objcpp; name = ASRunLoopQueue.mm; path = ../ASRunLoopQueue.mm; sourceTree = "<group>"; };
		8BDA5FC31CDBDDE1007D13B2 /* ASVideoPlayerNode.h */ = {isa = PBXFileReference; fileEncoding = 4; lastKnownFileType = sourcecode.c.h; path = ASVideoPlayerNode.h; sourceTree = "<group>"; };
		8BDA5FC41CDBDDE1007D13B2 /* ASVideoPlayerNode.mm */ = {isa = PBXFileReference; fileEncoding = 4; lastKnownFileType = sourcecode.cpp.objcpp; path = ASVideoPlayerNode.mm; sourceTree = "<group>"; };
		92074A5F1CC8BA1900918F75 /* ASImageNode+tvOS.h */ = {isa = PBXFileReference; fileEncoding = 4; lastKnownFileType = sourcecode.c.h; path = "ASImageNode+tvOS.h"; sourceTree = "<group>"; };
		92074A601CC8BA1900918F75 /* ASImageNode+tvOS.m */ = {isa = PBXFileReference; fileEncoding = 4; lastKnownFileType = sourcecode.c.objc; path = "ASImageNode+tvOS.m"; sourceTree = "<group>"; };
		92074A651CC8BADA00918F75 /* ASControlNode+tvOS.h */ = {isa = PBXFileReference; fileEncoding = 4; lastKnownFileType = sourcecode.c.h; path = "ASControlNode+tvOS.h"; sourceTree = "<group>"; };
		92074A661CC8BADA00918F75 /* ASControlNode+tvOS.m */ = {isa = PBXFileReference; fileEncoding = 4; lastKnownFileType = sourcecode.c.objc; path = "ASControlNode+tvOS.m"; sourceTree = "<group>"; };
		92DD2FE11BF4B97E0074C9DD /* ASMapNode.h */ = {isa = PBXFileReference; fileEncoding = 4; lastKnownFileType = sourcecode.c.h; path = ASMapNode.h; sourceTree = "<group>"; };
		92DD2FE21BF4B97E0074C9DD /* ASMapNode.mm */ = {isa = PBXFileReference; fileEncoding = 4; lastKnownFileType = sourcecode.cpp.objcpp; path = ASMapNode.mm; sourceTree = "<group>"; };
		92DD2FE51BF4D05E0074C9DD /* MapKit.framework */ = {isa = PBXFileReference; lastKnownFileType = wrapper.framework; name = MapKit.framework; path = System/Library/Frameworks/MapKit.framework; sourceTree = SDKROOT; };
		9C49C36E1B853957000B0DD5 /* ASStackLayoutable.h */ = {isa = PBXFileReference; fileEncoding = 4; lastKnownFileType = sourcecode.c.h; name = ASStackLayoutable.h; path = AsyncDisplayKit/Layout/ASStackLayoutable.h; sourceTree = "<group>"; };
		9C5586671BD549CB00B50E3A /* ASAsciiArtBoxCreator.h */ = {isa = PBXFileReference; fileEncoding = 4; lastKnownFileType = sourcecode.c.h; name = ASAsciiArtBoxCreator.h; path = AsyncDisplayKit/Layout/ASAsciiArtBoxCreator.h; sourceTree = "<group>"; };
		9C5586681BD549CB00B50E3A /* ASAsciiArtBoxCreator.m */ = {isa = PBXFileReference; fileEncoding = 4; lastKnownFileType = sourcecode.c.objc; name = ASAsciiArtBoxCreator.m; path = AsyncDisplayKit/Layout/ASAsciiArtBoxCreator.m; sourceTree = "<group>"; };
		9C6BB3B01B8CC9C200F13F52 /* ASStaticLayoutable.h */ = {isa = PBXFileReference; fileEncoding = 4; lastKnownFileType = sourcecode.c.h; name = ASStaticLayoutable.h; path = AsyncDisplayKit/Layout/ASStaticLayoutable.h; sourceTree = "<group>"; };
		9C70F2011CDA4EFA007D6C76 /* ASTraitCollection.h */ = {isa = PBXFileReference; fileEncoding = 4; lastKnownFileType = sourcecode.c.h; path = ASTraitCollection.h; sourceTree = "<group>"; };
		9C70F2021CDA4EFA007D6C76 /* ASTraitCollection.m */ = {isa = PBXFileReference; fileEncoding = 4; lastKnownFileType = sourcecode.c.objc; path = ASTraitCollection.m; sourceTree = "<group>"; };
		9C8221931BA237B80037F19A /* ASStackBaselinePositionedLayout.h */ = {isa = PBXFileReference; fileEncoding = 4; lastKnownFileType = sourcecode.c.h; path = ASStackBaselinePositionedLayout.h; sourceTree = "<group>"; };
		9C8221941BA237B80037F19A /* ASStackBaselinePositionedLayout.mm */ = {isa = PBXFileReference; fileEncoding = 4; lastKnownFileType = sourcecode.cpp.objcpp; path = ASStackBaselinePositionedLayout.mm; sourceTree = "<group>"; };
		9C8898BA1C738B9800D6B02E /* ASTextKitFontSizeAdjuster.mm */ = {isa = PBXFileReference; fileEncoding = 4; lastKnownFileType = sourcecode.cpp.objcpp; name = ASTextKitFontSizeAdjuster.mm; path = TextKit/ASTextKitFontSizeAdjuster.mm; sourceTree = "<group>"; };
		9CDC18CB1B910E12004965E2 /* ASLayoutablePrivate.h */ = {isa = PBXFileReference; fileEncoding = 4; lastKnownFileType = sourcecode.c.h; name = ASLayoutablePrivate.h; path = AsyncDisplayKit/Layout/ASLayoutablePrivate.h; sourceTree = "<group>"; };
		9CFFC6BD1CCAC52B006A6476 /* ASEnvironment.mm */ = {isa = PBXFileReference; fileEncoding = 4; lastKnownFileType = sourcecode.cpp.objcpp; path = ASEnvironment.mm; sourceTree = "<group>"; };
		9CFFC6BF1CCAC73C006A6476 /* ASViewController.mm */ = {isa = PBXFileReference; fileEncoding = 4; lastKnownFileType = sourcecode.cpp.objcpp; path = ASViewController.mm; sourceTree = "<group>"; };
		9CFFC6C11CCAC768006A6476 /* ASTableNode.mm */ = {isa = PBXFileReference; fileEncoding = 4; lastKnownFileType = sourcecode.cpp.objcpp; path = ASTableNode.mm; sourceTree = "<group>"; };
		9F06E5CC1B4CAF4200F015D8 /* ASCollectionViewTests.m */ = {isa = PBXFileReference; fileEncoding = 4; lastKnownFileType = sourcecode.c.objc; lineEnding = 0; path = ASCollectionViewTests.m; sourceTree = "<group>"; xcLanguageSpecificationIdentifier = xcode.lang.objc; };
		A2763D771CBDD57D00A9ADBD /* ASPINRemoteImageDownloader.h */ = {isa = PBXFileReference; fileEncoding = 4; lastKnownFileType = sourcecode.c.h; name = ASPINRemoteImageDownloader.h; path = Details/ASPINRemoteImageDownloader.h; sourceTree = "<group>"; };
		A2763D781CBDD57D00A9ADBD /* ASPINRemoteImageDownloader.m */ = {isa = PBXFileReference; fileEncoding = 4; lastKnownFileType = sourcecode.c.objc; name = ASPINRemoteImageDownloader.m; path = Details/ASPINRemoteImageDownloader.m; sourceTree = "<group>"; };
		A32FEDD31C501B6A004F642A /* ASTextKitFontSizeAdjuster.h */ = {isa = PBXFileReference; fileEncoding = 4; lastKnownFileType = sourcecode.c.h; name = ASTextKitFontSizeAdjuster.h; path = TextKit/ASTextKitFontSizeAdjuster.h; sourceTree = "<group>"; };
		A373200E1C571B050011FC94 /* ASTextNode+Beta.h */ = {isa = PBXFileReference; lastKnownFileType = sourcecode.c.h; path = "ASTextNode+Beta.h"; sourceTree = "<group>"; };
		AC026B571BD3F61800BBC17E /* ASStaticLayoutSpecSnapshotTests.m */ = {isa = PBXFileReference; fileEncoding = 4; lastKnownFileType = sourcecode.c.objc; path = ASStaticLayoutSpecSnapshotTests.m; sourceTree = "<group>"; };
		AC026B671BD57D6F00BBC17E /* ASChangeSetDataController.h */ = {isa = PBXFileReference; fileEncoding = 4; lastKnownFileType = sourcecode.c.h; path = ASChangeSetDataController.h; sourceTree = "<group>"; };
		AC026B681BD57D6F00BBC17E /* ASChangeSetDataController.m */ = {isa = PBXFileReference; fileEncoding = 4; lastKnownFileType = sourcecode.c.objc; path = ASChangeSetDataController.m; sourceTree = "<group>"; };
		AC026B6D1BD57DBF00BBC17E /* _ASHierarchyChangeSet.h */ = {isa = PBXFileReference; fileEncoding = 4; lastKnownFileType = sourcecode.c.h; path = _ASHierarchyChangeSet.h; sourceTree = "<group>"; };
		AC026B6E1BD57DBF00BBC17E /* _ASHierarchyChangeSet.m */ = {isa = PBXFileReference; fileEncoding = 4; lastKnownFileType = sourcecode.c.objc; path = _ASHierarchyChangeSet.m; sourceTree = "<group>"; };
		AC21EC0F1B3D0BF600C8B19A /* ASStackLayoutDefines.h */ = {isa = PBXFileReference; fileEncoding = 4; lastKnownFileType = sourcecode.c.h; name = ASStackLayoutDefines.h; path = AsyncDisplayKit/Layout/ASStackLayoutDefines.h; sourceTree = "<group>"; };
		AC3C4A4F1A1139C100143C57 /* ASCollectionView.h */ = {isa = PBXFileReference; fileEncoding = 4; lastKnownFileType = sourcecode.c.h; lineEnding = 0; path = ASCollectionView.h; sourceTree = "<group>"; };
		AC3C4A501A1139C100143C57 /* ASCollectionView.mm */ = {isa = PBXFileReference; fileEncoding = 4; lastKnownFileType = sourcecode.cpp.objcpp; lineEnding = 0; path = ASCollectionView.mm; sourceTree = "<group>"; };
		AC3C4A531A113EEC00143C57 /* ASCollectionViewProtocols.h */ = {isa = PBXFileReference; fileEncoding = 4; lastKnownFileType = sourcecode.c.h; path = ASCollectionViewProtocols.h; sourceTree = "<group>"; };
		AC47D9431B3BB41900AAEE9D /* ASRelativeSize.h */ = {isa = PBXFileReference; fileEncoding = 4; lastKnownFileType = sourcecode.c.h; name = ASRelativeSize.h; path = AsyncDisplayKit/Layout/ASRelativeSize.h; sourceTree = "<group>"; };
		AC47D9441B3BB41900AAEE9D /* ASRelativeSize.mm */ = {isa = PBXFileReference; fileEncoding = 4; lastKnownFileType = sourcecode.cpp.objcpp; name = ASRelativeSize.mm; path = AsyncDisplayKit/Layout/ASRelativeSize.mm; sourceTree = "<group>"; };
		AC6456071B0A335000CF11B8 /* ASCellNode.mm */ = {isa = PBXFileReference; fileEncoding = 4; lastKnownFileType = sourcecode.cpp.objcpp; path = ASCellNode.mm; sourceTree = "<group>"; };
		AC7A2C161BDE11DF0093FE1A /* ASTableViewInternal.h */ = {isa = PBXFileReference; fileEncoding = 4; lastKnownFileType = sourcecode.c.h; path = ASTableViewInternal.h; sourceTree = "<group>"; };
		ACC945A81BA9E7A0005E1FB8 /* ASViewController.h */ = {isa = PBXFileReference; fileEncoding = 4; lastKnownFileType = sourcecode.c.h; path = ASViewController.h; sourceTree = "<group>"; };
		ACF6ED011B17843500DA7C62 /* ASBackgroundLayoutSpec.h */ = {isa = PBXFileReference; fileEncoding = 4; lastKnownFileType = sourcecode.c.h; name = ASBackgroundLayoutSpec.h; path = AsyncDisplayKit/Layout/ASBackgroundLayoutSpec.h; sourceTree = "<group>"; };
		ACF6ED021B17843500DA7C62 /* ASBackgroundLayoutSpec.mm */ = {isa = PBXFileReference; fileEncoding = 4; lastKnownFileType = sourcecode.cpp.objcpp; lineEnding = 0; name = ASBackgroundLayoutSpec.mm; path = AsyncDisplayKit/Layout/ASBackgroundLayoutSpec.mm; sourceTree = "<group>"; };
		ACF6ED031B17843500DA7C62 /* ASCenterLayoutSpec.h */ = {isa = PBXFileReference; fileEncoding = 4; lastKnownFileType = sourcecode.c.h; name = ASCenterLayoutSpec.h; path = AsyncDisplayKit/Layout/ASCenterLayoutSpec.h; sourceTree = "<group>"; };
		ACF6ED041B17843500DA7C62 /* ASCenterLayoutSpec.mm */ = {isa = PBXFileReference; fileEncoding = 4; lastKnownFileType = sourcecode.cpp.objcpp; lineEnding = 0; name = ASCenterLayoutSpec.mm; path = AsyncDisplayKit/Layout/ASCenterLayoutSpec.mm; sourceTree = "<group>"; };
		ACF6ED071B17843500DA7C62 /* ASDimension.h */ = {isa = PBXFileReference; fileEncoding = 4; lastKnownFileType = sourcecode.c.h; name = ASDimension.h; path = AsyncDisplayKit/Layout/ASDimension.h; sourceTree = "<group>"; };
		ACF6ED081B17843500DA7C62 /* ASDimension.mm */ = {isa = PBXFileReference; fileEncoding = 4; lastKnownFileType = sourcecode.cpp.objcpp; name = ASDimension.mm; path = AsyncDisplayKit/Layout/ASDimension.mm; sourceTree = "<group>"; };
		ACF6ED091B17843500DA7C62 /* ASInsetLayoutSpec.h */ = {isa = PBXFileReference; fileEncoding = 4; lastKnownFileType = sourcecode.c.h; name = ASInsetLayoutSpec.h; path = AsyncDisplayKit/Layout/ASInsetLayoutSpec.h; sourceTree = "<group>"; };
		ACF6ED0A1B17843500DA7C62 /* ASInsetLayoutSpec.mm */ = {isa = PBXFileReference; fileEncoding = 4; lastKnownFileType = sourcecode.cpp.objcpp; lineEnding = 0; name = ASInsetLayoutSpec.mm; path = AsyncDisplayKit/Layout/ASInsetLayoutSpec.mm; sourceTree = "<group>"; };
		ACF6ED0B1B17843500DA7C62 /* ASLayout.h */ = {isa = PBXFileReference; fileEncoding = 4; lastKnownFileType = sourcecode.c.h; name = ASLayout.h; path = AsyncDisplayKit/Layout/ASLayout.h; sourceTree = "<group>"; };
		ACF6ED0C1B17843500DA7C62 /* ASLayout.mm */ = {isa = PBXFileReference; fileEncoding = 4; lastKnownFileType = sourcecode.cpp.objcpp; name = ASLayout.mm; path = AsyncDisplayKit/Layout/ASLayout.mm; sourceTree = "<group>"; };
		ACF6ED0D1B17843500DA7C62 /* ASLayoutSpec.h */ = {isa = PBXFileReference; fileEncoding = 4; lastKnownFileType = sourcecode.c.h; name = ASLayoutSpec.h; path = AsyncDisplayKit/Layout/ASLayoutSpec.h; sourceTree = "<group>"; };
		ACF6ED0E1B17843500DA7C62 /* ASLayoutSpec.mm */ = {isa = PBXFileReference; fileEncoding = 4; lastKnownFileType = sourcecode.cpp.objcpp; lineEnding = 0; name = ASLayoutSpec.mm; path = AsyncDisplayKit/Layout/ASLayoutSpec.mm; sourceTree = "<group>"; };
		ACF6ED111B17843500DA7C62 /* ASLayoutable.h */ = {isa = PBXFileReference; fileEncoding = 4; lastKnownFileType = sourcecode.c.h; name = ASLayoutable.h; path = AsyncDisplayKit/Layout/ASLayoutable.h; sourceTree = "<group>"; };
		ACF6ED121B17843500DA7C62 /* ASOverlayLayoutSpec.h */ = {isa = PBXFileReference; fileEncoding = 4; lastKnownFileType = sourcecode.c.h; name = ASOverlayLayoutSpec.h; path = AsyncDisplayKit/Layout/ASOverlayLayoutSpec.h; sourceTree = "<group>"; };
		ACF6ED131B17843500DA7C62 /* ASOverlayLayoutSpec.mm */ = {isa = PBXFileReference; fileEncoding = 4; lastKnownFileType = sourcecode.cpp.objcpp; lineEnding = 0; name = ASOverlayLayoutSpec.mm; path = AsyncDisplayKit/Layout/ASOverlayLayoutSpec.mm; sourceTree = "<group>"; };
		ACF6ED141B17843500DA7C62 /* ASRatioLayoutSpec.h */ = {isa = PBXFileReference; fileEncoding = 4; lastKnownFileType = sourcecode.c.h; name = ASRatioLayoutSpec.h; path = AsyncDisplayKit/Layout/ASRatioLayoutSpec.h; sourceTree = "<group>"; };
		ACF6ED151B17843500DA7C62 /* ASRatioLayoutSpec.mm */ = {isa = PBXFileReference; fileEncoding = 4; lastKnownFileType = sourcecode.cpp.objcpp; lineEnding = 0; name = ASRatioLayoutSpec.mm; path = AsyncDisplayKit/Layout/ASRatioLayoutSpec.mm; sourceTree = "<group>"; };
		ACF6ED161B17843500DA7C62 /* ASStackLayoutSpec.h */ = {isa = PBXFileReference; fileEncoding = 4; lastKnownFileType = sourcecode.c.h; name = ASStackLayoutSpec.h; path = AsyncDisplayKit/Layout/ASStackLayoutSpec.h; sourceTree = "<group>"; };
		ACF6ED171B17843500DA7C62 /* ASStackLayoutSpec.mm */ = {isa = PBXFileReference; fileEncoding = 4; lastKnownFileType = sourcecode.cpp.objcpp; name = ASStackLayoutSpec.mm; path = AsyncDisplayKit/Layout/ASStackLayoutSpec.mm; sourceTree = "<group>"; };
		ACF6ED181B17843500DA7C62 /* ASStaticLayoutSpec.h */ = {isa = PBXFileReference; fileEncoding = 4; lastKnownFileType = sourcecode.c.h; name = ASStaticLayoutSpec.h; path = AsyncDisplayKit/Layout/ASStaticLayoutSpec.h; sourceTree = "<group>"; };
		ACF6ED191B17843500DA7C62 /* ASStaticLayoutSpec.mm */ = {isa = PBXFileReference; fileEncoding = 4; lastKnownFileType = sourcecode.cpp.objcpp; lineEnding = 0; name = ASStaticLayoutSpec.mm; path = AsyncDisplayKit/Layout/ASStaticLayoutSpec.mm; sourceTree = "<group>"; };
		ACF6ED431B17847A00DA7C62 /* ASInternalHelpers.h */ = {isa = PBXFileReference; fileEncoding = 4; lastKnownFileType = sourcecode.c.h; path = ASInternalHelpers.h; sourceTree = "<group>"; };
		ACF6ED441B17847A00DA7C62 /* ASInternalHelpers.mm */ = {isa = PBXFileReference; fileEncoding = 4; lastKnownFileType = sourcecode.cpp.objcpp; path = ASInternalHelpers.mm; sourceTree = "<group>"; };
		ACF6ED451B17847A00DA7C62 /* ASLayoutSpecUtilities.h */ = {isa = PBXFileReference; fileEncoding = 4; lastKnownFileType = sourcecode.c.h; path = ASLayoutSpecUtilities.h; sourceTree = "<group>"; };
		ACF6ED461B17847A00DA7C62 /* ASStackLayoutSpecUtilities.h */ = {isa = PBXFileReference; fileEncoding = 4; lastKnownFileType = sourcecode.c.h; path = ASStackLayoutSpecUtilities.h; sourceTree = "<group>"; };
		ACF6ED471B17847A00DA7C62 /* ASStackPositionedLayout.h */ = {isa = PBXFileReference; fileEncoding = 4; lastKnownFileType = sourcecode.c.h; path = ASStackPositionedLayout.h; sourceTree = "<group>"; };
		ACF6ED481B17847A00DA7C62 /* ASStackPositionedLayout.mm */ = {isa = PBXFileReference; fileEncoding = 4; lastKnownFileType = sourcecode.cpp.objcpp; path = ASStackPositionedLayout.mm; sourceTree = "<group>"; };
		ACF6ED491B17847A00DA7C62 /* ASStackUnpositionedLayout.h */ = {isa = PBXFileReference; fileEncoding = 4; lastKnownFileType = sourcecode.c.h; path = ASStackUnpositionedLayout.h; sourceTree = "<group>"; };
		ACF6ED4A1B17847A00DA7C62 /* ASStackUnpositionedLayout.mm */ = {isa = PBXFileReference; fileEncoding = 4; lastKnownFileType = sourcecode.cpp.objcpp; lineEnding = 0; path = ASStackUnpositionedLayout.mm; sourceTree = "<group>"; };
		ACF6ED531B178DC700DA7C62 /* ASCenterLayoutSpecSnapshotTests.mm */ = {isa = PBXFileReference; fileEncoding = 4; lastKnownFileType = sourcecode.cpp.objcpp; path = ASCenterLayoutSpecSnapshotTests.mm; sourceTree = "<group>"; };
		ACF6ED541B178DC700DA7C62 /* ASDimensionTests.mm */ = {isa = PBXFileReference; fileEncoding = 4; lastKnownFileType = sourcecode.cpp.objcpp; path = ASDimensionTests.mm; sourceTree = "<group>"; };
		ACF6ED551B178DC700DA7C62 /* ASInsetLayoutSpecSnapshotTests.mm */ = {isa = PBXFileReference; fileEncoding = 4; lastKnownFileType = sourcecode.cpp.objcpp; path = ASInsetLayoutSpecSnapshotTests.mm; sourceTree = "<group>"; };
		ACF6ED571B178DC700DA7C62 /* ASLayoutSpecSnapshotTestsHelper.h */ = {isa = PBXFileReference; fileEncoding = 4; lastKnownFileType = sourcecode.c.h; path = ASLayoutSpecSnapshotTestsHelper.h; sourceTree = "<group>"; };
		ACF6ED581B178DC700DA7C62 /* ASLayoutSpecSnapshotTestsHelper.m */ = {isa = PBXFileReference; fileEncoding = 4; lastKnownFileType = sourcecode.c.objc; lineEnding = 0; path = ASLayoutSpecSnapshotTestsHelper.m; sourceTree = "<group>"; xcLanguageSpecificationIdentifier = xcode.lang.objc; };
		ACF6ED591B178DC700DA7C62 /* ASOverlayLayoutSpecSnapshotTests.mm */ = {isa = PBXFileReference; fileEncoding = 4; lastKnownFileType = sourcecode.cpp.objcpp; path = ASOverlayLayoutSpecSnapshotTests.mm; sourceTree = "<group>"; };
		ACF6ED5A1B178DC700DA7C62 /* ASRatioLayoutSpecSnapshotTests.mm */ = {isa = PBXFileReference; fileEncoding = 4; lastKnownFileType = sourcecode.cpp.objcpp; path = ASRatioLayoutSpecSnapshotTests.mm; sourceTree = "<group>"; };
		ACF6ED5B1B178DC700DA7C62 /* ASStackLayoutSpecSnapshotTests.mm */ = {isa = PBXFileReference; fileEncoding = 4; lastKnownFileType = sourcecode.cpp.objcpp; path = ASStackLayoutSpecSnapshotTests.mm; sourceTree = "<group>"; };
		AEB7B0181C5962EA00662EF4 /* ASDefaultPlayButton.h */ = {isa = PBXFileReference; fileEncoding = 4; lastKnownFileType = sourcecode.c.h; path = ASDefaultPlayButton.h; sourceTree = "<group>"; };
		AEB7B0191C5962EA00662EF4 /* ASDefaultPlayButton.m */ = {isa = PBXFileReference; fileEncoding = 4; lastKnownFileType = sourcecode.c.objc; path = ASDefaultPlayButton.m; sourceTree = "<group>"; };
		AEEC47DF1C20C2DD00EC1693 /* ASVideoNode.h */ = {isa = PBXFileReference; fileEncoding = 4; lastKnownFileType = sourcecode.c.h; path = ASVideoNode.h; sourceTree = "<group>"; };
		AEEC47E01C20C2DD00EC1693 /* ASVideoNode.mm */ = {isa = PBXFileReference; fileEncoding = 4; lastKnownFileType = sourcecode.cpp.objcpp; path = ASVideoNode.mm; sourceTree = "<group>"; };
		AEEC47E31C21D3D200EC1693 /* ASVideoNodeTests.m */ = {isa = PBXFileReference; fileEncoding = 4; lastKnownFileType = sourcecode.c.objc; path = ASVideoNodeTests.m; sourceTree = "<group>"; };
		B0F880581BEAEC7500D17647 /* ASTableNode.h */ = {isa = PBXFileReference; fileEncoding = 4; lastKnownFileType = sourcecode.c.h; path = ASTableNode.h; sourceTree = "<group>"; };
		B13CA0F61C519E9400E031AB /* ASCollectionViewLayoutFacilitatorProtocol.h */ = {isa = PBXFileReference; fileEncoding = 4; lastKnownFileType = sourcecode.c.h; path = ASCollectionViewLayoutFacilitatorProtocol.h; sourceTree = "<group>"; };
		B13CA0FF1C52004900E031AB /* ASCollectionNode+Beta.h */ = {isa = PBXFileReference; fileEncoding = 4; lastKnownFileType = sourcecode.c.h; path = "ASCollectionNode+Beta.h"; sourceTree = "<group>"; };
		B30BF6501C5964B0004FCD53 /* ASLayoutManager.h */ = {isa = PBXFileReference; fileEncoding = 4; lastKnownFileType = sourcecode.c.h; name = ASLayoutManager.h; path = TextKit/ASLayoutManager.h; sourceTree = "<group>"; };
		B30BF6511C5964B0004FCD53 /* ASLayoutManager.m */ = {isa = PBXFileReference; fileEncoding = 4; lastKnownFileType = sourcecode.c.objc; name = ASLayoutManager.m; path = TextKit/ASLayoutManager.m; sourceTree = "<group>"; };
		B35061DA1B010EDF0018CF92 /* AsyncDisplayKit.framework */ = {isa = PBXFileReference; explicitFileType = wrapper.framework; includeInIndex = 0; path = AsyncDisplayKit.framework; sourceTree = BUILT_PRODUCTS_DIR; };
		B35061DD1B010EDF0018CF92 /* Info.plist */ = {isa = PBXFileReference; lastKnownFileType = text.plist.xml; name = Info.plist; path = "../AsyncDisplayKit-iOS/Info.plist"; sourceTree = "<group>"; };
		CC3B20811C3F76D600798563 /* ASPendingStateController.h */ = {isa = PBXFileReference; fileEncoding = 4; lastKnownFileType = sourcecode.c.h; path = ASPendingStateController.h; sourceTree = "<group>"; };
		CC3B20821C3F76D600798563 /* ASPendingStateController.mm */ = {isa = PBXFileReference; fileEncoding = 4; lastKnownFileType = sourcecode.cpp.objcpp; path = ASPendingStateController.mm; sourceTree = "<group>"; };
		CC3B20871C3F7A5400798563 /* ASWeakSet.h */ = {isa = PBXFileReference; fileEncoding = 4; lastKnownFileType = sourcecode.c.h; path = ASWeakSet.h; sourceTree = "<group>"; };
		CC3B20881C3F7A5400798563 /* ASWeakSet.m */ = {isa = PBXFileReference; fileEncoding = 4; lastKnownFileType = sourcecode.c.objc; path = ASWeakSet.m; sourceTree = "<group>"; };
		CC3B208D1C3F7D0A00798563 /* ASWeakSetTests.m */ = {isa = PBXFileReference; fileEncoding = 4; lastKnownFileType = sourcecode.c.objc; path = ASWeakSetTests.m; sourceTree = "<group>"; };
		CC3B208F1C3F892D00798563 /* ASBridgedPropertiesTests.mm */ = {isa = PBXFileReference; fileEncoding = 4; lastKnownFileType = sourcecode.cpp.objcpp; path = ASBridgedPropertiesTests.mm; sourceTree = "<group>"; };
		CC7FD9DC1BB5E962005CCB2B /* ASPhotosFrameworkImageRequest.h */ = {isa = PBXFileReference; fileEncoding = 4; lastKnownFileType = sourcecode.c.h; path = ASPhotosFrameworkImageRequest.h; sourceTree = "<group>"; };
		CC7FD9DD1BB5E962005CCB2B /* ASPhotosFrameworkImageRequest.m */ = {isa = PBXFileReference; fileEncoding = 4; lastKnownFileType = sourcecode.c.objc; path = ASPhotosFrameworkImageRequest.m; sourceTree = "<group>"; };
		CC7FD9E01BB5F750005CCB2B /* ASPhotosFrameworkImageRequestTests.m */ = {isa = PBXFileReference; fileEncoding = 4; lastKnownFileType = sourcecode.c.objc; path = ASPhotosFrameworkImageRequestTests.m; sourceTree = "<group>"; };
		D3779BCFF841AD3EB56537ED /* Pods-AsyncDisplayKitTests.release.xcconfig */ = {isa = PBXFileReference; includeInIndex = 1; lastKnownFileType = text.xcconfig; name = "Pods-AsyncDisplayKitTests.release.xcconfig"; path = "Pods/Target Support Files/Pods-AsyncDisplayKitTests/Pods-AsyncDisplayKitTests.release.xcconfig"; sourceTree = "<group>"; };
		D785F6601A74327E00291744 /* ASScrollNode.h */ = {isa = PBXFileReference; fileEncoding = 4; lastKnownFileType = sourcecode.c.h; path = ASScrollNode.h; sourceTree = "<group>"; };
		D785F6611A74327E00291744 /* ASScrollNode.m */ = {isa = PBXFileReference; fileEncoding = 4; lastKnownFileType = sourcecode.c.objc; path = ASScrollNode.m; sourceTree = "<group>"; };
		DB55C25F1C6408D6004EDCF5 /* _ASTransitionContext.h */ = {isa = PBXFileReference; fileEncoding = 4; lastKnownFileType = sourcecode.c.h; name = _ASTransitionContext.h; path = ../_ASTransitionContext.h; sourceTree = "<group>"; };
		DB55C2601C6408D6004EDCF5 /* _ASTransitionContext.m */ = {isa = PBXFileReference; fileEncoding = 4; lastKnownFileType = sourcecode.c.objc; name = _ASTransitionContext.m; path = ../_ASTransitionContext.m; sourceTree = "<group>"; };
		DB55C2651C641AE4004EDCF5 /* ASContextTransitioning.h */ = {isa = PBXFileReference; fileEncoding = 4; lastKnownFileType = sourcecode.c.h; path = ASContextTransitioning.h; sourceTree = "<group>"; };
		DBC452D91C5BF64600B16017 /* NSArray+Diffing.h */ = {isa = PBXFileReference; fileEncoding = 4; lastKnownFileType = sourcecode.c.h; path = "NSArray+Diffing.h"; sourceTree = "<group>"; };
		DBC452DA1C5BF64600B16017 /* NSArray+Diffing.m */ = {isa = PBXFileReference; fileEncoding = 4; lastKnownFileType = sourcecode.c.objc; path = "NSArray+Diffing.m"; sourceTree = "<group>"; };
		DBC452DD1C5C6A6A00B16017 /* ArrayDiffingTests.m */ = {isa = PBXFileReference; fileEncoding = 4; lastKnownFileType = sourcecode.c.objc; path = ArrayDiffingTests.m; sourceTree = "<group>"; };
		DBC453211C5FD97200B16017 /* ASDisplayNodeImplicitHierarchyTests.m */ = {isa = PBXFileReference; fileEncoding = 4; lastKnownFileType = sourcecode.c.objc; path = ASDisplayNodeImplicitHierarchyTests.m; sourceTree = "<group>"; };
		DBDB83921C6E879900D0098C /* ASPagerFlowLayout.h */ = {isa = PBXFileReference; fileEncoding = 4; lastKnownFileType = sourcecode.c.h; path = ASPagerFlowLayout.h; sourceTree = "<group>"; };
		DBDB83931C6E879900D0098C /* ASPagerFlowLayout.m */ = {isa = PBXFileReference; fileEncoding = 4; lastKnownFileType = sourcecode.c.objc; path = ASPagerFlowLayout.m; sourceTree = "<group>"; };
		DE6EA3211C14000600183B10 /* ASDisplayNode+FrameworkPrivate.h */ = {isa = PBXFileReference; fileEncoding = 4; lastKnownFileType = sourcecode.c.h; path = "ASDisplayNode+FrameworkPrivate.h"; sourceTree = "<group>"; };
		DE8BEABF1C2DF3FC00D57C12 /* ASDelegateProxy.h */ = {isa = PBXFileReference; fileEncoding = 4; lastKnownFileType = sourcecode.c.h; path = ASDelegateProxy.h; sourceTree = "<group>"; };
		DE8BEAC01C2DF3FC00D57C12 /* ASDelegateProxy.m */ = {isa = PBXFileReference; fileEncoding = 4; lastKnownFileType = sourcecode.c.objc; path = ASDelegateProxy.m; sourceTree = "<group>"; };
		DEC146B41C37A16A004A0EE7 /* ASCollectionInternal.h */ = {isa = PBXFileReference; fileEncoding = 4; lastKnownFileType = sourcecode.c.h; name = ASCollectionInternal.h; path = Details/ASCollectionInternal.h; sourceTree = "<group>"; };
		DEC146B51C37A16A004A0EE7 /* ASCollectionInternal.m */ = {isa = PBXFileReference; fileEncoding = 4; lastKnownFileType = sourcecode.c.objc; name = ASCollectionInternal.m; path = Details/ASCollectionInternal.m; sourceTree = "<group>"; };
		DECBD6E51BE56E1900CF4905 /* ASButtonNode.h */ = {isa = PBXFileReference; fileEncoding = 4; lastKnownFileType = sourcecode.c.h; path = ASButtonNode.h; sourceTree = "<group>"; };
		DECBD6E61BE56E1900CF4905 /* ASButtonNode.mm */ = {isa = PBXFileReference; fileEncoding = 4; lastKnownFileType = sourcecode.cpp.objcpp; path = ASButtonNode.mm; sourceTree = "<group>"; };
		E52405B21C8FEF03004DC8E7 /* ASDisplayNodeLayoutContext.mm */ = {isa = PBXFileReference; fileEncoding = 4; lastKnownFileType = sourcecode.cpp.objcpp; path = ASDisplayNodeLayoutContext.mm; sourceTree = "<group>"; };
		E52405B41C8FEF16004DC8E7 /* ASDisplayNodeLayoutContext.h */ = {isa = PBXFileReference; fileEncoding = 4; lastKnownFileType = sourcecode.c.h; path = ASDisplayNodeLayoutContext.h; sourceTree = "<group>"; };
		E55D86311CA8A14000A0C26F /* ASLayoutable.mm */ = {isa = PBXFileReference; fileEncoding = 4; lastKnownFileType = sourcecode.cpp.objcpp; name = ASLayoutable.mm; path = AsyncDisplayKit/Layout/ASLayoutable.mm; sourceTree = "<group>"; };
		E5711A2A1C840C81009619D4 /* ASIndexedNodeContext.h */ = {isa = PBXFileReference; fileEncoding = 4; lastKnownFileType = sourcecode.c.h; path = ASIndexedNodeContext.h; sourceTree = "<group>"; };
		E5711A2D1C840C96009619D4 /* ASIndexedNodeContext.m */ = {isa = PBXFileReference; fileEncoding = 4; lastKnownFileType = sourcecode.c.objc; path = ASIndexedNodeContext.m; sourceTree = "<group>"; };
		EFA731F0396842FF8AB635EE /* libPods-AsyncDisplayKitTests.a */ = {isa = PBXFileReference; explicitFileType = archive.ar; includeInIndex = 0; path = "libPods-AsyncDisplayKitTests.a"; sourceTree = BUILT_PRODUCTS_DIR; };
		FB07EABBCF28656C6297BC2D /* Pods-AsyncDisplayKitTests.debug.xcconfig */ = {isa = PBXFileReference; includeInIndex = 1; lastKnownFileType = text.xcconfig; name = "Pods-AsyncDisplayKitTests.debug.xcconfig"; path = "Pods/Target Support Files/Pods-AsyncDisplayKitTests/Pods-AsyncDisplayKitTests.debug.xcconfig"; sourceTree = "<group>"; };
/* End PBXFileReference section */

/* Begin PBXFrameworksBuildPhase section */
		057D02BC1AC0A66700C7AC3C /* Frameworks */ = {
			isa = PBXFrameworksBuildPhase;
			buildActionMask = 2147483647;
			files = (
				DE0702FC1C3671E900D7DE62 /* libAsyncDisplayKit.a in Frameworks */,
			);
			runOnlyForDeploymentPostprocessing = 0;
		};
		058D09A9195D04C000B7D73C /* Frameworks */ = {
			isa = PBXFrameworksBuildPhase;
			buildActionMask = 2147483647;
			files = (
				92DD2FE91BF4D4870074C9DD /* MapKit.framework in Frameworks */,
				051943151A1575670030A7D0 /* Photos.framework in Frameworks */,
				051943131A1575630030A7D0 /* AssetsLibrary.framework in Frameworks */,
				058D09B0195D04C000B7D73C /* Foundation.framework in Frameworks */,
			);
			runOnlyForDeploymentPostprocessing = 0;
		};
		058D09B9195D04C000B7D73C /* Frameworks */ = {
			isa = PBXFrameworksBuildPhase;
			buildActionMask = 2147483647;
			files = (
				92DD2FEA1BF4D49B0074C9DD /* MapKit.framework in Frameworks */,
				0515EA221A1576A100BA8B9A /* AssetsLibrary.framework in Frameworks */,
				0515EA211A15769900BA8B9A /* Photos.framework in Frameworks */,
				058D09BE195D04C000B7D73C /* XCTest.framework in Frameworks */,
				058D09C1195D04C000B7D73C /* UIKit.framework in Frameworks */,
				058D09C4195D04C000B7D73C /* libAsyncDisplayKit.a in Frameworks */,
				058D09BF195D04C000B7D73C /* Foundation.framework in Frameworks */,
				DB7121BCD50849C498C886FB /* libPods-AsyncDisplayKitTests.a in Frameworks */,
			);
			runOnlyForDeploymentPostprocessing = 0;
		};
		B35061D61B010EDF0018CF92 /* Frameworks */ = {
			isa = PBXFrameworksBuildPhase;
			buildActionMask = 2147483647;
			files = (
				92DD2FE61BF4D05E0074C9DD /* MapKit.framework in Frameworks */,
				B350625F1B0111800018CF92 /* Foundation.framework in Frameworks */,
				B350625E1B0111780018CF92 /* AssetsLibrary.framework in Frameworks */,
				B350625D1B0111740018CF92 /* Photos.framework in Frameworks */,
			);
			runOnlyForDeploymentPostprocessing = 0;
		};
/* End PBXFrameworksBuildPhase section */

/* Begin PBXGroup section */
		057D02C01AC0A66700C7AC3C /* AsyncDisplayKitTestHost */ = {
			isa = PBXGroup;
			children = (
				204C979D1B362CB3002B1083 /* Default-568h@2x.png */,
				057D02C51AC0A66700C7AC3C /* AppDelegate.h */,
				057D02C61AC0A66700C7AC3C /* AppDelegate.mm */,
				057D02C11AC0A66700C7AC3C /* Supporting Files */,
			);
			name = AsyncDisplayKitTestHost;
			path = ../AsyncDisplayKitTestHost;
			sourceTree = "<group>";
		};
		057D02C11AC0A66700C7AC3C /* Supporting Files */ = {
			isa = PBXGroup;
			children = (
				057D02C21AC0A66700C7AC3C /* Info.plist */,
				057D02C31AC0A66700C7AC3C /* main.m */,
			);
			name = "Supporting Files";
			sourceTree = "<group>";
		};
		058D09A3195D04C000B7D73C = {
			isa = PBXGroup;
			children = (
				058D09B1195D04C000B7D73C /* AsyncDisplayKit */,
				058D09C5195D04C000B7D73C /* AsyncDisplayKitTests */,
				B35061DB1B010EDF0018CF92 /* AsyncDisplayKit-iOS */,
				058D09AE195D04C000B7D73C /* Frameworks */,
				058D09AD195D04C000B7D73C /* Products */,
				FD40E2760492F0CAAEAD552D /* Pods */,
			);
			indentWidth = 2;
			sourceTree = "<group>";
			tabWidth = 2;
			usesTabs = 0;
		};
		058D09AD195D04C000B7D73C /* Products */ = {
			isa = PBXGroup;
			children = (
				058D09AC195D04C000B7D73C /* libAsyncDisplayKit.a */,
				058D09BC195D04C000B7D73C /* AsyncDisplayKitTests.xctest */,
				057D02BF1AC0A66700C7AC3C /* AsyncDisplayKitTestHost.app */,
				B35061DA1B010EDF0018CF92 /* AsyncDisplayKit.framework */,
			);
			name = Products;
			sourceTree = "<group>";
		};
		058D09AE195D04C000B7D73C /* Frameworks */ = {
			isa = PBXGroup;
			children = (
				92DD2FE51BF4D05E0074C9DD /* MapKit.framework */,
				051943141A1575670030A7D0 /* Photos.framework */,
				051943121A1575630030A7D0 /* AssetsLibrary.framework */,
				058D09AF195D04C000B7D73C /* Foundation.framework */,
				058D09BD195D04C000B7D73C /* XCTest.framework */,
				058D09C0195D04C000B7D73C /* UIKit.framework */,
				EFA731F0396842FF8AB635EE /* libPods-AsyncDisplayKitTests.a */,
			);
			name = Frameworks;
			sourceTree = "<group>";
		};
		058D09B1195D04C000B7D73C /* AsyncDisplayKit */ = {
			isa = PBXGroup;
			children = (
				DBDB83921C6E879900D0098C /* ASPagerFlowLayout.h */,
				DBDB83931C6E879900D0098C /* ASPagerFlowLayout.m */,
				92DD2FE11BF4B97E0074C9DD /* ASMapNode.h */,
				92DD2FE21BF4B97E0074C9DD /* ASMapNode.mm */,
				AEEC47DF1C20C2DD00EC1693 /* ASVideoNode.h */,
				AEEC47E01C20C2DD00EC1693 /* ASVideoNode.mm */,
				8BDA5FC31CDBDDE1007D13B2 /* ASVideoPlayerNode.h */,
				8BDA5FC41CDBDDE1007D13B2 /* ASVideoPlayerNode.mm */,
				055F1A3A19ABD43F004DAFF1 /* ASCellNode.h */,
				AC6456071B0A335000CF11B8 /* ASCellNode.mm */,
				18C2ED7C1B9B7DE800F627B3 /* ASCollectionNode.h */,
				18C2ED7D1B9B7DE800F627B3 /* ASCollectionNode.mm */,
				B13CA0FF1C52004900E031AB /* ASCollectionNode+Beta.h */,
				AC3C4A4F1A1139C100143C57 /* ASCollectionView.h */,
				AC3C4A501A1139C100143C57 /* ASCollectionView.mm */,
				AC3C4A531A113EEC00143C57 /* ASCollectionViewProtocols.h */,
				B13CA0F61C519E9400E031AB /* ASCollectionViewLayoutFacilitatorProtocol.h */,
				DEC146B41C37A16A004A0EE7 /* ASCollectionInternal.h */,
				DEC146B51C37A16A004A0EE7 /* ASCollectionInternal.m */,
				058D09D5195D050800B7D73C /* ASControlNode.h */,
				058D09D6195D050800B7D73C /* ASControlNode.mm */,
				DECBD6E51BE56E1900CF4905 /* ASButtonNode.h */,
				DECBD6E61BE56E1900CF4905 /* ASButtonNode.mm */,
				058D09D7195D050800B7D73C /* ASControlNode+Subclasses.h */,
				058D09D8195D050800B7D73C /* ASDisplayNode.h */,
				058D09D9195D050800B7D73C /* ASDisplayNode.mm */,
				68B027791C1A79CC0041016B /* ASDisplayNode+Beta.h */,
				058D09DA195D050800B7D73C /* ASDisplayNode+Subclasses.h */,
				058D09DB195D050800B7D73C /* ASDisplayNodeExtras.h */,
				058D09DC195D050800B7D73C /* ASDisplayNodeExtras.mm */,
				0587F9BB1A7309ED00AFF0BA /* ASEditableTextNode.h */,
				0587F9BC1A7309ED00AFF0BA /* ASEditableTextNode.mm */,
				058D09DD195D050800B7D73C /* ASImageNode.h */,
				058D09DE195D050800B7D73C /* ASImageNode.mm */,
				68355B2E1CB5799E001D4E68 /* ASImageNode+AnimatedImage.mm */,
				0516FA3E1A1563D200B4EBED /* ASMultiplexImageNode.h */,
				0516FA3F1A1563D200B4EBED /* ASMultiplexImageNode.mm */,
				055B9FA61A1C154B00035D6D /* ASNetworkImageNode.h */,
				055B9FA71A1C154B00035D6D /* ASNetworkImageNode.mm */,
				25E327541C16819500A2170C /* ASPagerNode.h */,
				25E327551C16819500A2170C /* ASPagerNode.m */,
				A2763D771CBDD57D00A9ADBD /* ASPINRemoteImageDownloader.h */,
				A2763D781CBDD57D00A9ADBD /* ASPINRemoteImageDownloader.m */,
				D785F6601A74327E00291744 /* ASScrollNode.h */,
				D785F6611A74327E00291744 /* ASScrollNode.m */,
				B0F880581BEAEC7500D17647 /* ASTableNode.h */,
				9CFFC6C11CCAC768006A6476 /* ASTableNode.mm */,
				055F1A3219ABD3E3004DAFF1 /* ASTableView.h */,
				055F1A3319ABD3E3004DAFF1 /* ASTableView.mm */,
				AC7A2C161BDE11DF0093FE1A /* ASTableViewInternal.h */,
				0574D5E119C110610097DC25 /* ASTableViewProtocols.h */,
				058D09DF195D050800B7D73C /* ASTextNode.h */,
				A373200E1C571B050011FC94 /* ASTextNode+Beta.h */,
				058D09E0195D050800B7D73C /* ASTextNode.mm */,
				ACC945A81BA9E7A0005E1FB8 /* ASViewController.h */,
				9CFFC6BF1CCAC73C006A6476 /* ASViewController.mm */,
				6BDC61F51978FEA400E50D21 /* AsyncDisplayKit.h */,
				764D83D21C8EA515009B4FB8 /* AsyncDisplayKit+Debug.h */,
				764D83D31C8EA515009B4FB8 /* AsyncDisplayKit+Debug.m */,
				DB55C2651C641AE4004EDCF5 /* ASContextTransitioning.h */,
				92074A5E1CC8B9DD00918F75 /* tvOS */,
				058D09E1195D050800B7D73C /* Details */,
				058D0A01195D050800B7D73C /* Private */,
				AC6456051B0A333200CF11B8 /* Layout */,
				257754661BED245B00737CA5 /* TextKit */,
				058D09B2195D04C000B7D73C /* Supporting Files */,
			);
			path = AsyncDisplayKit;
			sourceTree = "<group>";
		};
		058D09B2195D04C000B7D73C /* Supporting Files */ = {
			isa = PBXGroup;
			children = (
				058D0A42195D058D00B7D73C /* Base */,
				058D09B3195D04C000B7D73C /* AsyncDisplayKit-Prefix.pch */,
				044285011BAA3CC700D16268 /* module.modulemap */,
			);
			name = "Supporting Files";
			sourceTree = "<group>";
		};
		058D09C5195D04C000B7D73C /* AsyncDisplayKitTests */ = {
			isa = PBXGroup;
			children = (
				DBC453211C5FD97200B16017 /* ASDisplayNodeImplicitHierarchyTests.m */,
				DBC452DD1C5C6A6A00B16017 /* ArrayDiffingTests.m */,
				CC3B208F1C3F892D00798563 /* ASBridgedPropertiesTests.mm */,
				CC3B208D1C3F7D0A00798563 /* ASWeakSetTests.m */,
				057D02C01AC0A66700C7AC3C /* AsyncDisplayKitTestHost */,
				056D21501ABCEDA1001107EF /* ASSnapshotTestCase.h */,
				05EA6FE61AC0966E00E35788 /* ASSnapshotTestCase.mm */,
				056D21541ABCEF50001107EF /* ASImageNodeSnapshotTests.m */,
				ACF6ED531B178DC700DA7C62 /* ASCenterLayoutSpecSnapshotTests.mm */,
				7AB338681C55B97B0055FDE8 /* ASRelativeLayoutSpecSnapshotTests.mm */,
				ACF6ED551B178DC700DA7C62 /* ASInsetLayoutSpecSnapshotTests.mm */,
				ACF6ED591B178DC700DA7C62 /* ASOverlayLayoutSpecSnapshotTests.mm */,
				ACF6ED5A1B178DC700DA7C62 /* ASRatioLayoutSpecSnapshotTests.mm */,
				ACF6ED5B1B178DC700DA7C62 /* ASStackLayoutSpecSnapshotTests.mm */,
				AC026B571BD3F61800BBC17E /* ASStaticLayoutSpecSnapshotTests.m */,
				ACF6ED571B178DC700DA7C62 /* ASLayoutSpecSnapshotTestsHelper.h */,
				ACF6ED581B178DC700DA7C62 /* ASLayoutSpecSnapshotTestsHelper.m */,
				242995D21B29743C00090100 /* ASBasicImageDownloaderTests.m */,
				29CDC2E11AAE70D000833CA4 /* ASBasicImageDownloaderContextTests.m */,
				CC7FD9E01BB5F750005CCB2B /* ASPhotosFrameworkImageRequestTests.m */,
				296A0A341A951ABF005ACEAA /* ASBatchFetchingTests.m */,
				9F06E5CC1B4CAF4200F015D8 /* ASCollectionViewTests.m */,
				2911485B1A77147A005D0878 /* ASControlNodeTests.m */,
				ACF6ED541B178DC700DA7C62 /* ASDimensionTests.mm */,
				058D0A2D195D057000B7D73C /* ASDisplayLayerTests.m */,
				058D0A2E195D057000B7D73C /* ASDisplayNodeAppearanceTests.m */,
				058D0A2F195D057000B7D73C /* ASDisplayNodeTests.m */,
				058D0A30195D057000B7D73C /* ASDisplayNodeTestsHelper.h */,
				058D0A31195D057000B7D73C /* ASDisplayNodeTestsHelper.m */,
				052EE0651A159FEF002C6279 /* ASMultiplexImageNodeTests.m */,
				058D0A32195D057000B7D73C /* ASMutableAttributedStringBuilderTests.m */,
				3C9C128419E616EF00E942A0 /* ASTableViewTests.m */,
				058D0A33195D057000B7D73C /* ASTextKitCoreTextAdditionsTests.m */,
				254C6B511BF8FE6D003EC431 /* ASTextKitTruncationTests.mm */,
				254C6B531BF8FF2A003EC431 /* ASTextKitTests.mm */,
				058D0A36195D057000B7D73C /* ASTextNodeTests.m */,
				058D0A37195D057000B7D73C /* ASTextNodeWordKernerTests.mm */,
				AEEC47E31C21D3D200EC1693 /* ASVideoNodeTests.m */,
				058D09C6195D04C000B7D73C /* Supporting Files */,
				052EE06A1A15A0D8002C6279 /* TestResources */,
				2538B6F21BC5D2A2003CA0B4 /* ASCollectionViewFlowLayoutInspectorTests.m */,
			);
			path = AsyncDisplayKitTests;
			sourceTree = "<group>";
		};
		058D09C6195D04C000B7D73C /* Supporting Files */ = {
			isa = PBXGroup;
			children = (
				058D09C7195D04C000B7D73C /* AsyncDisplayKitTests-Info.plist */,
				058D09C8195D04C000B7D73C /* InfoPlist.strings */,
			);
			name = "Supporting Files";
			sourceTree = "<group>";
		};
		058D09E1195D050800B7D73C /* Details */ = {
			isa = PBXGroup;
			children = (
				9CFFC6BD1CCAC52B006A6476 /* ASEnvironment.mm */,
				058D09E2195D050800B7D73C /* _ASDisplayLayer.h */,
				058D09E3195D050800B7D73C /* _ASDisplayLayer.mm */,
				058D09E4195D050800B7D73C /* _ASDisplayView.h */,
				058D09E5195D050800B7D73C /* _ASDisplayView.mm */,
				69CB62A91CB8165900024920 /* _ASDisplayViewAccessiblity.h */,
				69CB62AA1CB8165900024920 /* _ASDisplayViewAccessiblity.mm */,
				205F0E171B37339C007741D0 /* ASAbstractLayoutController.h */,
				205F0E181B37339C007741D0 /* ASAbstractLayoutController.mm */,
				054963471A1EA066000F8E56 /* ASBasicImageDownloader.h */,
				054963481A1EA066000F8E56 /* ASBasicImageDownloader.mm */,
				299DA1A71A828D2900162D41 /* ASBatchContext.h */,
				299DA1A81A828D2900162D41 /* ASBatchContext.mm */,
				251B8EF41BBB3D690087C538 /* ASCollectionViewFlowLayoutInspector.h */,
				251B8EF51BBB3D690087C538 /* ASCollectionViewFlowLayoutInspector.m */,
				205F0E1B1B373A2C007741D0 /* ASCollectionViewLayoutController.h */,
				205F0E1C1B373A2C007741D0 /* ASCollectionViewLayoutController.mm */,
				251B8EF61BBB3D690087C538 /* ASDataController+Subclasses.h */,
				05A6D05819D0EB64002DD95E /* ASDealloc2MainObject.h */,
				05A6D05919D0EB64002DD95E /* ASDealloc2MainObject.m */,
				698548611CA9E025008A345F /* ASEnvironment.h */,
				4640521B1A3F83C40061C0BA /* ASFlowLayoutController.h */,
				4640521C1A3F83C40061C0BA /* ASFlowLayoutController.mm */,
				058D09E6195D050800B7D73C /* ASHighlightOverlayLayer.h */,
				058D09E7195D050800B7D73C /* ASHighlightOverlayLayer.mm */,
				430E7C8D1B4C23F100697A4C /* ASIndexPath.h */,
				430E7C8E1B4C23F100697A4C /* ASIndexPath.m */,
				05F20AA31A15733C00DCA68A /* ASImageProtocols.h */,
				68355B371CB57A5A001D4E68 /* ASImageContainerProtocolCategories.h */,
				68355B381CB57A5A001D4E68 /* ASImageContainerProtocolCategories.m */,
				68355B391CB57A5A001D4E68 /* ASPINRemoteImageDownloader.h */,
				68355B361CB57A5A001D4E68 /* ASPINRemoteImageDownloader.m */,
				4640521D1A3F83C40061C0BA /* ASLayoutController.h */,
				292C59991A956527007E5DD6 /* ASLayoutRangeType.h */,
				68EE0DBB1C1B4ED300BA1B99 /* ASMainSerialQueue.h */,
				68EE0DBC1C1B4ED300BA1B99 /* ASMainSerialQueue.mm */,
				058D09E8195D050800B7D73C /* ASMutableAttributedStringBuilder.h */,
				058D09E9195D050800B7D73C /* ASMutableAttributedStringBuilder.m */,
				CC7FD9DC1BB5E962005CCB2B /* ASPhotosFrameworkImageRequest.h */,
				CC7FD9DD1BB5E962005CCB2B /* ASPhotosFrameworkImageRequest.m */,
				055F1A3619ABD413004DAFF1 /* ASRangeController.h */,
				055F1A3719ABD413004DAFF1 /* ASRangeController.mm */,
				69F10C851C84C35D0026140C /* ASRangeControllerUpdateRangeProtocol+Beta.h */,
				81EE384D1C8E94F000456208 /* ASRunLoopQueue.h */,
				81EE384E1C8E94F000456208 /* ASRunLoopQueue.mm */,
				296A0A311A951715005ACEAA /* ASScrollDirection.h */,
				205F0E111B371BD7007741D0 /* ASScrollDirection.m */,
				058D0A12195D050800B7D73C /* ASThread.h */,
				68B8A4DF1CBDB958007E4543 /* ASWeakProxy.h */,
				68B8A4E01CBDB958007E4543 /* ASWeakProxy.m */,
				205F0E1F1B376416007741D0 /* CGRect+ASConvenience.h */,
				205F0E201B376416007741D0 /* CGRect+ASConvenience.m */,
				25B171EA1C12242700508A7A /* Data Controller */,
				058D09F5195D050800B7D73C /* NSMutableAttributedString+TextKitAdditions.h */,
				058D09F6195D050800B7D73C /* NSMutableAttributedString+TextKitAdditions.m */,
				058D09F7195D050800B7D73C /* Transactions */,
				205F0E0D1B371875007741D0 /* UICollectionViewLayout+ASConvenience.h */,
				205F0E0E1B371875007741D0 /* UICollectionViewLayout+ASConvenience.m */,
				058D09FF195D050800B7D73C /* UIView+ASConvenience.h */,
				9C70F2011CDA4EFA007D6C76 /* ASTraitCollection.h */,
				9C70F2021CDA4EFA007D6C76 /* ASTraitCollection.m */,
			);
			path = Details;
			sourceTree = "<group>";
		};
		058D09F7195D050800B7D73C /* Transactions */ = {
			isa = PBXGroup;
			children = (
				058D09F8195D050800B7D73C /* _ASAsyncTransaction.h */,
				058D09F9195D050800B7D73C /* _ASAsyncTransaction.mm */,
				058D09FA195D050800B7D73C /* _ASAsyncTransactionContainer+Private.h */,
				058D09FB195D050800B7D73C /* _ASAsyncTransactionContainer.h */,
				058D09FC195D050800B7D73C /* _ASAsyncTransactionContainer.m */,
				058D09FD195D050800B7D73C /* _ASAsyncTransactionGroup.h */,
				058D09FE195D050800B7D73C /* _ASAsyncTransactionGroup.m */,
			);
			path = Transactions;
			sourceTree = "<group>";
		};
		058D0A01195D050800B7D73C /* Private */ = {
			isa = PBXGroup;
			children = (
				058D0A02195D050800B7D73C /* _AS-objc-internal.h */,
				058D0A03195D050800B7D73C /* _ASCoreAnimationExtras.h */,
				058D0A04195D050800B7D73C /* _ASCoreAnimationExtras.mm */,
				AC026B6D1BD57DBF00BBC17E /* _ASHierarchyChangeSet.h */,
				AC026B6E1BD57DBF00BBC17E /* _ASHierarchyChangeSet.m */,
				058D0A05195D050800B7D73C /* _ASPendingState.h */,
				058D0A06195D050800B7D73C /* _ASPendingState.mm */,
				058D0A07195D050800B7D73C /* _ASScopeTimer.h */,
				DB55C25F1C6408D6004EDCF5 /* _ASTransitionContext.h */,
				DB55C2601C6408D6004EDCF5 /* _ASTransitionContext.m */,
				2967F9E11AB0A4CF0072E4AB /* ASBasicImageDownloaderInternal.h */,
				044285051BAA63FE00D16268 /* ASBatchFetching.h */,
				044285061BAA63FE00D16268 /* ASBatchFetching.m */,
				AEB7B0181C5962EA00662EF4 /* ASDefaultPlayButton.h */,
				AEB7B0191C5962EA00662EF4 /* ASDefaultPlayButton.m */,
				058D0A08195D050800B7D73C /* ASDisplayNode+AsyncDisplay.mm */,
				058D0A09195D050800B7D73C /* ASDisplayNode+DebugTiming.h */,
				058D0A0A195D050800B7D73C /* ASDisplayNode+DebugTiming.mm */,
				DE6EA3211C14000600183B10 /* ASDisplayNode+FrameworkPrivate.h */,
				058D0A0B195D050800B7D73C /* ASDisplayNode+UIViewBridge.mm */,
				058D0A0C195D050800B7D73C /* ASDisplayNodeInternal.h */,
				E52405B41C8FEF16004DC8E7 /* ASDisplayNodeLayoutContext.h */,
				E52405B21C8FEF03004DC8E7 /* ASDisplayNodeLayoutContext.mm */,
				69E100691CA89CB600D88C1B /* ASEnvironmentInternal.h */,
				69E1006A1CA89CB600D88C1B /* ASEnvironmentInternal.mm */,
				058D0A0D195D050800B7D73C /* ASImageNode+CGExtras.h */,
				058D0A0E195D050800B7D73C /* ASImageNode+CGExtras.m */,
				68B8A4DB1CBD911D007E4543 /* ASImageNode+AnimatedImagePrivate.h */,
				ACF6ED431B17847A00DA7C62 /* ASInternalHelpers.h */,
				ACF6ED441B17847A00DA7C62 /* ASInternalHelpers.mm */,
				ACF6ED451B17847A00DA7C62 /* ASLayoutSpecUtilities.h */,
				0442850B1BAA64EC00D16268 /* ASMultidimensionalArrayUtils.h */,
				0442850C1BAA64EC00D16268 /* ASMultidimensionalArrayUtils.mm */,
				CC3B20811C3F76D600798563 /* ASPendingStateController.h */,
				CC3B20821C3F76D600798563 /* ASPendingStateController.mm */,
				058D0A10195D050800B7D73C /* ASSentinel.h */,
				058D0A11195D050800B7D73C /* ASSentinel.m */,
				9C8221931BA237B80037F19A /* ASStackBaselinePositionedLayout.h */,
				9C8221941BA237B80037F19A /* ASStackBaselinePositionedLayout.mm */,
				ACF6ED461B17847A00DA7C62 /* ASStackLayoutSpecUtilities.h */,
				ACF6ED471B17847A00DA7C62 /* ASStackPositionedLayout.h */,
				ACF6ED481B17847A00DA7C62 /* ASStackPositionedLayout.mm */,
				ACF6ED491B17847A00DA7C62 /* ASStackUnpositionedLayout.h */,
				ACF6ED4A1B17847A00DA7C62 /* ASStackUnpositionedLayout.mm */,
				CC3B20871C3F7A5400798563 /* ASWeakSet.h */,
				CC3B20881C3F7A5400798563 /* ASWeakSet.m */,
				DBC452D91C5BF64600B16017 /* NSArray+Diffing.h */,
				DBC452DA1C5BF64600B16017 /* NSArray+Diffing.m */,
			);
			path = Private;
			sourceTree = "<group>";
		};
		058D0A42195D058D00B7D73C /* Base */ = {
			isa = PBXGroup;
			children = (
				058D0A43195D058D00B7D73C /* ASAssert.h */,
				0516FA3A1A15563400B4EBED /* ASAvailability.h */,
				058D0A44195D058D00B7D73C /* ASBaseDefines.h */,
				1950C4481A3BB5C1005C8279 /* ASEqualityHelpers.h */,
				0516FA3B1A15563400B4EBED /* ASLog.h */,
			);
			path = Base;
			sourceTree = SOURCE_ROOT;
		};
		257754661BED245B00737CA5 /* TextKit */ = {
			isa = PBXGroup;
			children = (
				B30BF6501C5964B0004FCD53 /* ASLayoutManager.h */,
				B30BF6511C5964B0004FCD53 /* ASLayoutManager.m */,
				257754BA1BEE458E00737CA5 /* ASTextKitComponents.h */,
				257754B71BEE458D00737CA5 /* ASTextKitComponents.m */,
				257754BB1BEE458E00737CA5 /* ASTextKitCoreTextAdditions.h */,
				257754B81BEE458E00737CA5 /* ASTextKitCoreTextAdditions.m */,
				257754B91BEE458E00737CA5 /* ASTextNodeWordKerner.h */,
				257754BC1BEE458E00737CA5 /* ASTextNodeTypes.h */,
				257754BD1BEE458E00737CA5 /* ASTextNodeWordKerner.m */,
				257754941BEE44CD00737CA5 /* ASTextKitAttributes.mm */,
				257754951BEE44CD00737CA5 /* ASTextKitAttributes.h */,
				257754961BEE44CD00737CA5 /* ASTextKitContext.h */,
				257754971BEE44CD00737CA5 /* ASTextKitContext.mm */,
				257754981BEE44CD00737CA5 /* ASTextKitEntityAttribute.h */,
				257754991BEE44CD00737CA5 /* ASTextKitEntityAttribute.m */,
				257754931BEE44CD00737CA5 /* ASTextKitRenderer.h */,
				2577549A1BEE44CD00737CA5 /* ASTextKitRenderer.mm */,
				2577549B1BEE44CD00737CA5 /* ASTextKitRenderer+Positioning.h */,
				2577549C1BEE44CD00737CA5 /* ASTextKitRenderer+Positioning.mm */,
				2577549D1BEE44CD00737CA5 /* ASTextKitRenderer+TextChecking.h */,
				2577549E1BEE44CD00737CA5 /* ASTextKitRenderer+TextChecking.mm */,
				2577549F1BEE44CD00737CA5 /* ASTextKitShadower.h */,
				257754A01BEE44CD00737CA5 /* ASTextKitShadower.mm */,
				257754A11BEE44CD00737CA5 /* ASTextKitTailTruncater.h */,
				257754A21BEE44CD00737CA5 /* ASTextKitTailTruncater.mm */,
				A32FEDD31C501B6A004F642A /* ASTextKitFontSizeAdjuster.h */,
				9C8898BA1C738B9800D6B02E /* ASTextKitFontSizeAdjuster.mm */,
				257754A31BEE44CD00737CA5 /* ASTextKitTruncating.h */,
				257754A41BEE44CD00737CA5 /* ASEqualityHashHelpers.h */,
				2577548F1BED289A00737CA5 /* ASEqualityHashHelpers.mm */,
			);
			name = TextKit;
			sourceTree = "<group>";
		};
		25B171EA1C12242700508A7A /* Data Controller */ = {
			isa = PBXGroup;
			children = (
				DE8BEABF1C2DF3FC00D57C12 /* ASDelegateProxy.h */,
				DE8BEAC01C2DF3FC00D57C12 /* ASDelegateProxy.m */,
				251B8EF21BBB3D690087C538 /* ASCollectionDataController.h */,
				251B8EF31BBB3D690087C538 /* ASCollectionDataController.mm */,
				464052191A3F83C40061C0BA /* ASDataController.h */,
				4640521A1A3F83C40061C0BA /* ASDataController.mm */,
				AC026B671BD57D6F00BBC17E /* ASChangeSetDataController.h */,
				AC026B681BD57D6F00BBC17E /* ASChangeSetDataController.m */,
				E5711A2A1C840C81009619D4 /* ASIndexedNodeContext.h */,
				E5711A2D1C840C96009619D4 /* ASIndexedNodeContext.m */,
			);
			name = "Data Controller";
			sourceTree = "<group>";
		};
		92074A5E1CC8B9DD00918F75 /* tvOS */ = {
			isa = PBXGroup;
			children = (
				92074A5F1CC8BA1900918F75 /* ASImageNode+tvOS.h */,
				92074A601CC8BA1900918F75 /* ASImageNode+tvOS.m */,
				92074A651CC8BADA00918F75 /* ASControlNode+tvOS.h */,
				92074A661CC8BADA00918F75 /* ASControlNode+tvOS.m */,
			);
			name = tvOS;
			sourceTree = "<group>";
		};
		AC6456051B0A333200CF11B8 /* Layout */ = {
			isa = PBXGroup;
			children = (
				9C5586671BD549CB00B50E3A /* ASAsciiArtBoxCreator.h */,
				9C5586681BD549CB00B50E3A /* ASAsciiArtBoxCreator.m */,
				ACF6ED011B17843500DA7C62 /* ASBackgroundLayoutSpec.h */,
				ACF6ED021B17843500DA7C62 /* ASBackgroundLayoutSpec.mm */,
				ACF6ED031B17843500DA7C62 /* ASCenterLayoutSpec.h */,
				ACF6ED041B17843500DA7C62 /* ASCenterLayoutSpec.mm */,
				ACF6ED071B17843500DA7C62 /* ASDimension.h */,
				ACF6ED081B17843500DA7C62 /* ASDimension.mm */,
				ACF6ED091B17843500DA7C62 /* ASInsetLayoutSpec.h */,
				ACF6ED0A1B17843500DA7C62 /* ASInsetLayoutSpec.mm */,
				ACF6ED0B1B17843500DA7C62 /* ASLayout.h */,
				ACF6ED0C1B17843500DA7C62 /* ASLayout.mm */,
				ACF6ED111B17843500DA7C62 /* ASLayoutable.h */,
				E55D86311CA8A14000A0C26F /* ASLayoutable.mm */,
				698C8B601CAB49FC0052DC3F /* ASLayoutableExtensibility.h */,
				9CDC18CB1B910E12004965E2 /* ASLayoutablePrivate.h */,
				ACF6ED0D1B17843500DA7C62 /* ASLayoutSpec.h */,
				ACF6ED0E1B17843500DA7C62 /* ASLayoutSpec.mm */,
				ACF6ED121B17843500DA7C62 /* ASOverlayLayoutSpec.h */,
				ACF6ED131B17843500DA7C62 /* ASOverlayLayoutSpec.mm */,
				ACF6ED141B17843500DA7C62 /* ASRatioLayoutSpec.h */,
				ACF6ED151B17843500DA7C62 /* ASRatioLayoutSpec.mm */,
				7A06A7391C35F08800FE8DAA /* ASRelativeLayoutSpec.h */,
				7A06A7381C35F08800FE8DAA /* ASRelativeLayoutSpec.mm */,
				AC47D9431B3BB41900AAEE9D /* ASRelativeSize.h */,
				AC47D9441B3BB41900AAEE9D /* ASRelativeSize.mm */,
				9C49C36E1B853957000B0DD5 /* ASStackLayoutable.h */,
				AC21EC0F1B3D0BF600C8B19A /* ASStackLayoutDefines.h */,
				ACF6ED161B17843500DA7C62 /* ASStackLayoutSpec.h */,
				ACF6ED171B17843500DA7C62 /* ASStackLayoutSpec.mm */,
				9C6BB3B01B8CC9C200F13F52 /* ASStaticLayoutable.h */,
				ACF6ED181B17843500DA7C62 /* ASStaticLayoutSpec.h */,
				ACF6ED191B17843500DA7C62 /* ASStaticLayoutSpec.mm */,
			);
			name = Layout;
			path = ..;
			sourceTree = "<group>";
		};
		B35061DB1B010EDF0018CF92 /* AsyncDisplayKit-iOS */ = {
			isa = PBXGroup;
			children = (
				B35061DC1B010EDF0018CF92 /* Supporting Files */,
			);
			name = "AsyncDisplayKit-iOS";
			path = AsyncDisplayKit;
			sourceTree = "<group>";
		};
		B35061DC1B010EDF0018CF92 /* Supporting Files */ = {
			isa = PBXGroup;
			children = (
				B35061DD1B010EDF0018CF92 /* Info.plist */,
			);
			name = "Supporting Files";
			sourceTree = "<group>";
		};
		FD40E2760492F0CAAEAD552D /* Pods */ = {
			isa = PBXGroup;
			children = (
				FB07EABBCF28656C6297BC2D /* Pods-AsyncDisplayKitTests.debug.xcconfig */,
				D3779BCFF841AD3EB56537ED /* Pods-AsyncDisplayKitTests.release.xcconfig */,
			);
			name = Pods;
			sourceTree = "<group>";
		};
/* End PBXGroup section */

/* Begin PBXHeadersBuildPhase section */
		058D0A46195D05C300B7D73C /* Headers */ = {
			isa = PBXHeadersBuildPhase;
			buildActionMask = 2147483647;
			files = (
				698C8B611CAB49FC0052DC3F /* ASLayoutableExtensibility.h in Headers */,
				698548631CA9E025008A345F /* ASEnvironment.h in Headers */,
				E5711A2B1C840C81009619D4 /* ASIndexedNodeContext.h in Headers */,
				257754C21BEE458E00737CA5 /* ASTextKitCoreTextAdditions.h in Headers */,
				A373200F1C571B730011FC94 /* ASTextNode+Beta.h in Headers */,
				69F10C861C84C35D0026140C /* ASRangeControllerUpdateRangeProtocol+Beta.h in Headers */,
				92DD2FE31BF4B97E0074C9DD /* ASMapNode.h in Headers */,
				AC026B691BD57D6F00BBC17E /* ASChangeSetDataController.h in Headers */,
				058D0A71195D05F800B7D73C /* _AS-objc-internal.h in Headers */,
				058D0A68195D05EC00B7D73C /* _ASAsyncTransaction.h in Headers */,
				058D0A6A195D05EC00B7D73C /* _ASAsyncTransactionContainer+Private.h in Headers */,
				A32FEDD51C501B6A004F642A /* ASTextKitFontSizeAdjuster.h in Headers */,
				058D0A6B195D05EC00B7D73C /* _ASAsyncTransactionContainer.h in Headers */,
				058D0A6D195D05EC00B7D73C /* _ASAsyncTransactionGroup.h in Headers */,
				058D0A72195D05F800B7D73C /* _ASCoreAnimationExtras.h in Headers */,
				7A06A73B1C35F08800FE8DAA /* ASRelativeLayoutSpec.h in Headers */,
				68B8A4DC1CBD911D007E4543 /* ASImageNode+AnimatedImagePrivate.h in Headers */,
				A2763D791CBDD57D00A9ADBD /* ASPINRemoteImageDownloader.h in Headers */,
				058D0A53195D05DC00B7D73C /* _ASDisplayLayer.h in Headers */,
				058D0A55195D05DC00B7D73C /* _ASDisplayView.h in Headers */,
				B13CA0F71C519E9400E031AB /* ASCollectionViewLayoutFacilitatorProtocol.h in Headers */,
				058D0A74195D05F800B7D73C /* _ASPendingState.h in Headers */,
				9C5586691BD549CB00B50E3A /* ASAsciiArtBoxCreator.h in Headers */,
				058D0A76195D05F900B7D73C /* _ASScopeTimer.h in Headers */,
				68EE0DBD1C1B4ED300BA1B99 /* ASMainSerialQueue.h in Headers */,
				257754B31BEE44CD00737CA5 /* ASTextKitTailTruncater.h in Headers */,
				205F0E191B37339C007741D0 /* ASAbstractLayoutController.h in Headers */,
				058D0A82195D060300B7D73C /* ASAssert.h in Headers */,
				0516FA3C1A15563400B4EBED /* ASAvailability.h in Headers */,
				AEB7B01A1C5962EA00662EF4 /* ASDefaultPlayButton.h in Headers */,
				ACF6ED1A1B17843500DA7C62 /* ASBackgroundLayoutSpec.h in Headers */,
				058D0A83195D060300B7D73C /* ASBaseDefines.h in Headers */,
				054963491A1EA066000F8E56 /* ASBasicImageDownloader.h in Headers */,
				2967F9E21AB0A5190072E4AB /* ASBasicImageDownloaderInternal.h in Headers */,
				25E327561C16819500A2170C /* ASPagerNode.h in Headers */,
				299DA1A91A828D2900162D41 /* ASBatchContext.h in Headers */,
				251B8EF91BBB3D690087C538 /* ASCollectionViewFlowLayoutInspector.h in Headers */,
				044285071BAA63FE00D16268 /* ASBatchFetching.h in Headers */,
				055F1A3C19ABD43F004DAFF1 /* ASCellNode.h in Headers */,
				ACF6ED1C1B17843500DA7C62 /* ASCenterLayoutSpec.h in Headers */,
				18C2ED7E1B9B7DE800F627B3 /* ASCollectionNode.h in Headers */,
				257754C01BEE458E00737CA5 /* ASTextNodeWordKerner.h in Headers */,
				AC3C4A511A1139C100143C57 /* ASCollectionView.h in Headers */,
				AEEC47E11C20C2DD00EC1693 /* ASVideoNode.h in Headers */,
				DE8BEAC11C2DF3FC00D57C12 /* ASDelegateProxy.h in Headers */,
				205F0E1D1B373A2C007741D0 /* ASCollectionViewLayoutController.h in Headers */,
				AC3C4A541A113EEC00143C57 /* ASCollectionViewProtocols.h in Headers */,
				058D0A49195D05CB00B7D73C /* ASControlNode+Subclasses.h in Headers */,
				058D0A47195D05CB00B7D73C /* ASControlNode.h in Headers */,
				257754A51BEE44CD00737CA5 /* ASTextKitRenderer.h in Headers */,
				464052201A3F83C40061C0BA /* ASDataController.h in Headers */,
				05A6D05A19D0EB64002DD95E /* ASDealloc2MainObject.h in Headers */,
				ACF6ED201B17843500DA7C62 /* ASDimension.h in Headers */,
				058D0A78195D05F900B7D73C /* ASDisplayNode+DebugTiming.h in Headers */,
				DECBD6E71BE56E1900CF4905 /* ASButtonNode.h in Headers */,
				68B8A4E11CBDB958007E4543 /* ASWeakProxy.h in Headers */,
				DBC452DB1C5BF64600B16017 /* NSArray+Diffing.h in Headers */,
				058D0A4C195D05CB00B7D73C /* ASDisplayNode+Subclasses.h in Headers */,
				058D0A4A195D05CB00B7D73C /* ASDisplayNode.h in Headers */,
				AC7A2C171BDE11DF0093FE1A /* ASTableViewInternal.h in Headers */,
				058D0A4D195D05CB00B7D73C /* ASDisplayNodeExtras.h in Headers */,
				92074A671CC8BADA00918F75 /* ASControlNode+tvOS.h in Headers */,
				68355B3B1CB57A5A001D4E68 /* ASImageContainerProtocolCategories.h in Headers */,
				68B0277A1C1A79CC0041016B /* ASDisplayNode+Beta.h in Headers */,
				767E7F8D1C9019130066C000 /* AsyncDisplayKit+Debug.h in Headers */,
				257754B11BEE44CD00737CA5 /* ASTextKitShadower.h in Headers */,
				058D0A7B195D05F900B7D73C /* ASDisplayNodeInternal.h in Headers */,
				0587F9BD1A7309ED00AFF0BA /* ASEditableTextNode.h in Headers */,
				DE6EA3221C14000600183B10 /* ASDisplayNode+FrameworkPrivate.h in Headers */,
				1950C4491A3BB5C1005C8279 /* ASEqualityHelpers.h in Headers */,
				257754A81BEE44CD00737CA5 /* ASTextKitContext.h in Headers */,
				DB55C2611C6408D6004EDCF5 /* _ASTransitionContext.h in Headers */,
				464052221A3F83C40061C0BA /* ASFlowLayoutController.h in Headers */,
				9C70F2031CDA4EFA007D6C76 /* ASTraitCollection.h in Headers */,
				257754AF1BEE44CD00737CA5 /* ASTextKitRenderer+TextChecking.h in Headers */,
				058D0A57195D05DC00B7D73C /* ASHighlightOverlayLayer.h in Headers */,
				058D0A7C195D05F900B7D73C /* ASImageNode+CGExtras.h in Headers */,
				DBDB83941C6E879900D0098C /* ASPagerFlowLayout.h in Headers */,
				058D0A4F195D05CB00B7D73C /* ASImageNode.h in Headers */,
				05F20AA41A15733C00DCA68A /* ASImageProtocols.h in Headers */,
				8BDA5FC51CDBDDE1007D13B2 /* ASVideoPlayerNode.h in Headers */,
				430E7C8F1B4C23F100697A4C /* ASIndexPath.h in Headers */,
				ACF6ED221B17843500DA7C62 /* ASInsetLayoutSpec.h in Headers */,
				ACF6ED4B1B17847A00DA7C62 /* ASInternalHelpers.h in Headers */,
				DB55C2661C641AE4004EDCF5 /* ASContextTransitioning.h in Headers */,
				68355B3D1CB57A5A001D4E68 /* ASPINRemoteImageDownloader.h in Headers */,
				ACF6ED241B17843500DA7C62 /* ASLayout.h in Headers */,
				251B8EFB1BBB3D690087C538 /* ASDataController+Subclasses.h in Headers */,
				ACF6ED2A1B17843500DA7C62 /* ASLayoutable.h in Headers */,
				9CDC18CC1B910E12004965E2 /* ASLayoutablePrivate.h in Headers */,
				B0F8805A1BEAEC7500D17647 /* ASTableNode.h in Headers */,
				464052241A3F83C40061C0BA /* ASLayoutController.h in Headers */,
				292C599F1A956527007E5DD6 /* ASLayoutRangeType.h in Headers */,
				257754B61BEE44CD00737CA5 /* ASEqualityHashHelpers.h in Headers */,
				ACF6ED261B17843500DA7C62 /* ASLayoutSpec.h in Headers */,
				ACF6ED4D1B17847A00DA7C62 /* ASLayoutSpecUtilities.h in Headers */,
				AC026B6F1BD57DBF00BBC17E /* _ASHierarchyChangeSet.h in Headers */,
				0516FA3D1A15563400B4EBED /* ASLog.h in Headers */,
				257754AA1BEE44CD00737CA5 /* ASTextKitEntityAttribute.h in Headers */,
				B13CA1001C52004900E031AB /* ASCollectionNode+Beta.h in Headers */,
				0442850D1BAA64EC00D16268 /* ASMultidimensionalArrayUtils.h in Headers */,
				0516FA401A1563D200B4EBED /* ASMultiplexImageNode.h in Headers */,
				058D0A59195D05DC00B7D73C /* ASMutableAttributedStringBuilder.h in Headers */,
				055B9FA81A1C154B00035D6D /* ASNetworkImageNode.h in Headers */,
				ACF6ED2B1B17843500DA7C62 /* ASOverlayLayoutSpec.h in Headers */,
				055F1A3819ABD413004DAFF1 /* ASRangeController.h in Headers */,
				E52405B51C8FEF16004DC8E7 /* ASDisplayNodeLayoutContext.h in Headers */,
				ACF6ED2D1B17843500DA7C62 /* ASRatioLayoutSpec.h in Headers */,
				AC47D9451B3BB41900AAEE9D /* ASRelativeSize.h in Headers */,
				291B63FB1AA53A7A000A71B3 /* ASScrollDirection.h in Headers */,
				D785F6621A74327E00291744 /* ASScrollNode.h in Headers */,
				058D0A7F195D05F900B7D73C /* ASSentinel.h in Headers */,
				9C8221951BA237B80037F19A /* ASStackBaselinePositionedLayout.h in Headers */,
				257754C31BEE458E00737CA5 /* ASTextNodeTypes.h in Headers */,
				9C49C36F1B853957000B0DD5 /* ASStackLayoutable.h in Headers */,
				69E1006D1CA89CB600D88C1B /* ASEnvironmentInternal.h in Headers */,
				AC21EC101B3D0BF600C8B19A /* ASStackLayoutDefines.h in Headers */,
				CC7FD9DE1BB5E962005CCB2B /* ASPhotosFrameworkImageRequest.h in Headers */,
				ACF6ED2F1B17843500DA7C62 /* ASStackLayoutSpec.h in Headers */,
				ACF6ED4E1B17847A00DA7C62 /* ASStackLayoutSpecUtilities.h in Headers */,
				257754B51BEE44CD00737CA5 /* ASTextKitTruncating.h in Headers */,
				ACF6ED4F1B17847A00DA7C62 /* ASStackPositionedLayout.h in Headers */,
				257754A71BEE44CD00737CA5 /* ASTextKitAttributes.h in Headers */,
				CC3B20891C3F7A5400798563 /* ASWeakSet.h in Headers */,
				ACF6ED511B17847A00DA7C62 /* ASStackUnpositionedLayout.h in Headers */,
				9C6BB3B21B8CC9C200F13F52 /* ASStaticLayoutable.h in Headers */,
				ACF6ED311B17843500DA7C62 /* ASStaticLayoutSpec.h in Headers */,
				055F1A3419ABD3E3004DAFF1 /* ASTableView.h in Headers */,
				251B8EF71BBB3D690087C538 /* ASCollectionDataController.h in Headers */,
				257754C11BEE458E00737CA5 /* ASTextKitComponents.h in Headers */,
				B30BF6521C5964B0004FCD53 /* ASLayoutManager.h in Headers */,
				0574D5E219C110940097DC25 /* ASTableViewProtocols.h in Headers */,
				81EE384F1C8E94F000456208 /* ASRunLoopQueue.h in Headers */,
				CC3B20831C3F76D600798563 /* ASPendingStateController.h in Headers */,
				69CB62AB1CB8165900024920 /* _ASDisplayViewAccessiblity.h in Headers */,
				058D0A51195D05CB00B7D73C /* ASTextNode.h in Headers */,
				058D0A81195D05F900B7D73C /* ASThread.h in Headers */,
				ACC945A91BA9E7A0005E1FB8 /* ASViewController.h in Headers */,
				6BDC61F61979037800E50D21 /* AsyncDisplayKit.h in Headers */,
				257754AD1BEE44CD00737CA5 /* ASTextKitRenderer+Positioning.h in Headers */,
				DEC146B61C37A16A004A0EE7 /* ASCollectionInternal.h in Headers */,
				205F0E211B376416007741D0 /* CGRect+ASConvenience.h in Headers */,
				058D0A66195D05DC00B7D73C /* NSMutableAttributedString+TextKitAdditions.h in Headers */,
				205F0E0F1B371875007741D0 /* UICollectionViewLayout+ASConvenience.h in Headers */,
				058D0A6F195D05EC00B7D73C /* UIView+ASConvenience.h in Headers */,
				92074A611CC8BA1900918F75 /* ASImageNode+tvOS.h in Headers */,
			);
			runOnlyForDeploymentPostprocessing = 0;
		};
		B35061D71B010EDF0018CF92 /* Headers */ = {
			isa = PBXHeadersBuildPhase;
			buildActionMask = 2147483647;
			files = (
				698C8B621CAB49FC0052DC3F /* ASLayoutableExtensibility.h in Headers */,
				698548641CA9E025008A345F /* ASEnvironment.h in Headers */,
				AC026B6A1BD57D6F00BBC17E /* ASChangeSetDataController.h in Headers */,
				B35062481B010EFD0018CF92 /* _AS-objc-internal.h in Headers */,
				69F10C871C84C35D0026140C /* ASRangeControllerUpdateRangeProtocol+Beta.h in Headers */,
				B350623C1B010EFD0018CF92 /* _ASAsyncTransaction.h in Headers */,
				9C70F20D1CDBE9CB007D6C76 /* ASDefaultPlayButton.h in Headers */,
				68355B411CB57A6C001D4E68 /* ASImageContainerProtocolCategories.h in Headers */,
				7630FFA81C9E267E007A7C0E /* ASVideoNode.h in Headers */,
				B350623F1B010EFD0018CF92 /* _ASAsyncTransactionContainer.h in Headers */,
				B13CA1011C52004900E031AB /* ASCollectionNode+Beta.h in Headers */,
				254C6B7E1BF94DF4003EC431 /* ASTextKitTailTruncater.h in Headers */,
				B35062411B010EFD0018CF92 /* _ASAsyncTransactionGroup.h in Headers */,
				B35062491B010EFD0018CF92 /* _ASCoreAnimationExtras.h in Headers */,
				B350620F1B010EFD0018CF92 /* _ASDisplayLayer.h in Headers */,
				B35062111B010EFD0018CF92 /* _ASDisplayView.h in Headers */,
				68EE0DBE1C1B4ED300BA1B99 /* ASMainSerialQueue.h in Headers */,
				B350624B1B010EFD0018CF92 /* _ASPendingState.h in Headers */,
				9C55866C1BD54A3000B50E3A /* ASAsciiArtBoxCreator.h in Headers */,
				B350624D1B010EFD0018CF92 /* _ASScopeTimer.h in Headers */,
				254C6B771BF94DF4003EC431 /* ASTextKitAttributes.h in Headers */,
				509E68611B3AEDA0009B9150 /* ASAbstractLayoutController.h in Headers */,
				B35062571B010F070018CF92 /* ASAssert.h in Headers */,
				254C6B7D1BF94DF4003EC431 /* ASTextKitShadower.h in Headers */,
				B35062581B010F070018CF92 /* ASAvailability.h in Headers */,
				DE84918D1C8FFF2B003D89E9 /* ASRunLoopQueue.h in Headers */,
				254C6B731BF94DF4003EC431 /* ASTextKitCoreTextAdditions.h in Headers */,
				A2763D7A1CBDD57D00A9ADBD /* ASPINRemoteImageDownloader.h in Headers */,
				254C6B7A1BF94DF4003EC431 /* ASTextKitRenderer.h in Headers */,
				69CB62AC1CB8165900024920 /* _ASDisplayViewAccessiblity.h in Headers */,
				68355B3F1CB57A64001D4E68 /* ASPINRemoteImageDownloader.h in Headers */,
				254C6B7C1BF94DF4003EC431 /* ASTextKitRenderer+TextChecking.h in Headers */,
				34EFC7611B701C9C00AD841F /* ASBackgroundLayoutSpec.h in Headers */,
				68AF37DB1CBEF4D80077BF76 /* ASImageNode+AnimatedImagePrivate.h in Headers */,
				B35062591B010F070018CF92 /* ASBaseDefines.h in Headers */,
				B35062131B010EFD0018CF92 /* ASBasicImageDownloader.h in Headers */,
				B35062461B010EFD0018CF92 /* ASBasicImageDownloaderInternal.h in Headers */,
				B35062151B010EFD0018CF92 /* ASBatchContext.h in Headers */,
				92074A681CC8BADA00918F75 /* ASControlNode+tvOS.h in Headers */,
				044285081BAA63FE00D16268 /* ASBatchFetching.h in Headers */,
				AC026B701BD57DBF00BBC17E /* _ASHierarchyChangeSet.h in Headers */,
				B35061F31B010EFD0018CF92 /* ASCellNode.h in Headers */,
				34EFC7631B701CBF00AD841F /* ASCenterLayoutSpec.h in Headers */,
				9C70F20C1CDBE9B6007D6C76 /* ASCollectionDataController.h in Headers */,
				18C2ED7F1B9B7DE800F627B3 /* ASCollectionNode.h in Headers */,
				9C8898BD1C738BB800D6B02E /* ASTextKitFontSizeAdjuster.h in Headers */,
				B35061F51B010EFD0018CF92 /* ASCollectionView.h in Headers */,
				254C6B791BF94DF4003EC431 /* ASTextKitEntityAttribute.h in Headers */,
				509E68631B3AEDB4009B9150 /* ASCollectionViewLayoutController.h in Headers */,
				CC3B20841C3F76D600798563 /* ASPendingStateController.h in Headers */,
				92074A621CC8BA1900918F75 /* ASImageNode+tvOS.h in Headers */,
				B35061F71B010EFD0018CF92 /* ASCollectionViewProtocols.h in Headers */,
				DE6EA3231C14000600183B10 /* ASDisplayNode+FrameworkPrivate.h in Headers */,
				9C70F20F1CDBE9FF007D6C76 /* ASLayoutManager.h in Headers */,
				B35061FA1B010EFD0018CF92 /* ASControlNode+Subclasses.h in Headers */,
				B35061F81B010EFD0018CF92 /* ASControlNode.h in Headers */,
				B35062171B010EFD0018CF92 /* ASDataController.h in Headers */,
				B35062191B010EFD0018CF92 /* ASDealloc2MainObject.h in Headers */,
				34EFC75B1B701BAF00AD841F /* ASDimension.h in Headers */,
				A37320101C571B740011FC94 /* ASTextNode+Beta.h in Headers */,
				DBABFAFC1C6A8D2F0039EA4A /* _ASTransitionContext.h in Headers */,
				9C70F2061CDA4F0C007D6C76 /* ASTraitCollection.h in Headers */,
				254C6B801BF94DF4003EC431 /* ASEqualityHashHelpers.h in Headers */,
				B350624F1B010EFD0018CF92 /* ASDisplayNode+DebugTiming.h in Headers */,
				B35061FD1B010EFD0018CF92 /* ASDisplayNode+Subclasses.h in Headers */,
				B35061FB1B010EFD0018CF92 /* ASDisplayNode.h in Headers */,
				B35061FE1B010EFD0018CF92 /* ASDisplayNodeExtras.h in Headers */,
				B35062521B010EFD0018CF92 /* ASDisplayNodeInternal.h in Headers */,
				B35062001B010EFD0018CF92 /* ASEditableTextNode.h in Headers */,
				B350625B1B010F070018CF92 /* ASEqualityHelpers.h in Headers */,
				B350621B1B010EFD0018CF92 /* ASFlowLayoutController.h in Headers */,
				B350621D1B010EFD0018CF92 /* ASHighlightOverlayLayer.h in Headers */,
				C78F7E2B1BF7809800CDEAFC /* ASTableNode.h in Headers */,
				AC7A2C181BDE11DF0093FE1A /* ASTableViewInternal.h in Headers */,
				B35062531B010EFD0018CF92 /* ASImageNode+CGExtras.h in Headers */,
				254C6B7F1BF94DF4003EC431 /* ASTextKitTruncating.h in Headers */,
				7AB338671C55B3460055FDE8 /* ASRelativeLayoutSpec.h in Headers */,
				B35062021B010EFD0018CF92 /* ASImageNode.h in Headers */,
				B350621F1B010EFD0018CF92 /* ASImageProtocols.h in Headers */,
				430E7C901B4C23F100697A4C /* ASIndexPath.h in Headers */,
				9C70F20B1CDBE9A4007D6C76 /* ASDataController+Subclasses.h in Headers */,
				34EFC75F1B701C8600AD841F /* ASInsetLayoutSpec.h in Headers */,
				34EFC75D1B701BE900AD841F /* ASInternalHelpers.h in Headers */,
				34EFC7671B701CD900AD841F /* ASLayout.h in Headers */,
				DEC146B71C37A16A004A0EE7 /* ASCollectionInternal.h in Headers */,
				DBDB83951C6E879900D0098C /* ASPagerFlowLayout.h in Headers */,
				34EFC7691B701CE100AD841F /* ASLayoutable.h in Headers */,
				9CDC18CD1B910E12004965E2 /* ASLayoutablePrivate.h in Headers */,
				68B8A4E21CBDB958007E4543 /* ASWeakProxy.h in Headers */,
				B35062201B010EFD0018CF92 /* ASLayoutController.h in Headers */,
				B35062211B010EFD0018CF92 /* ASLayoutRangeType.h in Headers */,
				34EFC76A1B701CE600AD841F /* ASLayoutSpec.h in Headers */,
				34EFC7791B701D3600AD841F /* ASLayoutSpecUtilities.h in Headers */,
				B350625C1B010F070018CF92 /* ASLog.h in Headers */,
				0442850E1BAA64EC00D16268 /* ASMultidimensionalArrayUtils.h in Headers */,
				CC3B208A1C3F7A5400798563 /* ASWeakSet.h in Headers */,
				DE8BEAC21C2DF3FC00D57C12 /* ASDelegateProxy.h in Headers */,
				B35062041B010EFD0018CF92 /* ASMultiplexImageNode.h in Headers */,
				B350623E1B010EFD0018CF92 /* _ASAsyncTransactionContainer+Private.h in Headers */,
				DECBD6E81BE56E1900CF4905 /* ASButtonNode.h in Headers */,
				B35062241B010EFD0018CF92 /* ASMutableAttributedStringBuilder.h in Headers */,
				B13CA0F81C519EBA00E031AB /* ASCollectionViewLayoutFacilitatorProtocol.h in Headers */,
				B35062061B010EFD0018CF92 /* ASNetworkImageNode.h in Headers */,
				34EFC76C1B701CED00AD841F /* ASOverlayLayoutSpec.h in Headers */,
				B35062261B010EFD0018CF92 /* ASRangeController.h in Headers */,
				34EFC76E1B701CF400AD841F /* ASRatioLayoutSpec.h in Headers */,
				34EFC7651B701CCC00AD841F /* ASRelativeSize.h in Headers */,
				254C6B741BF94DF4003EC431 /* ASTextNodeWordKerner.h in Headers */,
				DB55C2671C641AE4004EDCF5 /* ASContextTransitioning.h in Headers */,
				68B0277B1C1A79D60041016B /* ASDisplayNode+Beta.h in Headers */,
				B350622D1B010EFD0018CF92 /* ASScrollDirection.h in Headers */,
				254C6B751BF94DF4003EC431 /* ASTextKitComponents.h in Headers */,
				B35062081B010EFD0018CF92 /* ASScrollNode.h in Headers */,
				25E327571C16819500A2170C /* ASPagerNode.h in Headers */,
				B35062551B010EFD0018CF92 /* ASSentinel.h in Headers */,
				9C8221961BA237B80037F19A /* ASStackBaselinePositionedLayout.h in Headers */,
				9C70F20E1CDBE9E5007D6C76 /* NSArray+Diffing.h in Headers */,
				9C49C3701B853961000B0DD5 /* ASStackLayoutable.h in Headers */,
				DE040EF91C2B40AC004692FF /* ASCollectionViewFlowLayoutInspector.h in Headers */,
				34EFC7701B701CFA00AD841F /* ASStackLayoutDefines.h in Headers */,
				764D83D51C8EA515009B4FB8 /* AsyncDisplayKit+Debug.h in Headers */,
				E5711A2C1C840C81009619D4 /* ASIndexedNodeContext.h in Headers */,
				254C6B7B1BF94DF4003EC431 /* ASTextKitRenderer+Positioning.h in Headers */,
				CC7FD9E21BB603FF005CCB2B /* ASPhotosFrameworkImageRequest.h in Headers */,
				DE4843DC1C93EAC100A1F33B /* ASDisplayNodeLayoutContext.h in Headers */,
				254C6B761BF94DF4003EC431 /* ASTextNodeTypes.h in Headers */,
				34EFC7711B701CFF00AD841F /* ASStackLayoutSpec.h in Headers */,
				2767E9411BB19BD600EA9B77 /* ASViewController.h in Headers */,
				92DD2FE81BF4D0A80074C9DD /* ASMapNode.h in Headers */,
				044284FE1BAA387800D16268 /* ASStackLayoutSpecUtilities.h in Headers */,
				34EFC7751B701D2400AD841F /* ASStackPositionedLayout.h in Headers */,
				69E1006E1CA89CB600D88C1B /* ASEnvironmentInternal.h in Headers */,
				34EFC7771B701D2D00AD841F /* ASStackUnpositionedLayout.h in Headers */,
				9C6BB3B31B8CC9C200F13F52 /* ASStaticLayoutable.h in Headers */,
				34EFC7731B701D0700AD841F /* ASStaticLayoutSpec.h in Headers */,
				254C6B781BF94DF4003EC431 /* ASTextKitContext.h in Headers */,
				B350620A1B010EFD0018CF92 /* ASTableView.h in Headers */,
				B350620C1B010EFD0018CF92 /* ASTableViewProtocols.h in Headers */,
				B350620D1B010EFD0018CF92 /* ASTextNode.h in Headers */,
				B35062391B010EFD0018CF92 /* ASThread.h in Headers */,
				2C107F5B1BA9F54500F13DE5 /* AsyncDisplayKit.h in Headers */,
				509E68651B3AEDC5009B9150 /* CGRect+ASConvenience.h in Headers */,
				B350623A1B010EFD0018CF92 /* NSMutableAttributedString+TextKitAdditions.h in Headers */,
				044284FF1BAA3BD600D16268 /* UICollectionViewLayout+ASConvenience.h in Headers */,
				B35062431B010EFD0018CF92 /* UIView+ASConvenience.h in Headers */,
				8BDA5FC71CDBDF91007D13B2 /* ASVideoPlayerNode.h in Headers */,
			);
			runOnlyForDeploymentPostprocessing = 0;
		};
/* End PBXHeadersBuildPhase section */

/* Begin PBXNativeTarget section */
		057D02BE1AC0A66700C7AC3C /* AsyncDisplayKitTestHost */ = {
			isa = PBXNativeTarget;
			buildConfigurationList = 057D02E31AC0A66800C7AC3C /* Build configuration list for PBXNativeTarget "AsyncDisplayKitTestHost" */;
			buildPhases = (
				057D02BB1AC0A66700C7AC3C /* Sources */,
				057D02BC1AC0A66700C7AC3C /* Frameworks */,
				057D02BD1AC0A66700C7AC3C /* Resources */,
			);
			buildRules = (
			);
			dependencies = (
				DEACA2B21C425DC400FA9DDF /* PBXTargetDependency */,
			);
			name = AsyncDisplayKitTestHost;
			productName = AsyncDisplayKitTestHost;
			productReference = 057D02BF1AC0A66700C7AC3C /* AsyncDisplayKitTestHost.app */;
			productType = "com.apple.product-type.application";
		};
		058D09AB195D04C000B7D73C /* AsyncDisplayKit */ = {
			isa = PBXNativeTarget;
			buildConfigurationList = 058D09CF195D04C000B7D73C /* Build configuration list for PBXNativeTarget "AsyncDisplayKit" */;
			buildPhases = (
				058D09A8195D04C000B7D73C /* Sources */,
				058D09A9195D04C000B7D73C /* Frameworks */,
				058D09AA195D04C000B7D73C /* CopyFiles */,
				058D0A46195D05C300B7D73C /* Headers */,
			);
			buildRules = (
			);
			dependencies = (
			);
			name = AsyncDisplayKit;
			productName = AsyncDisplayKit;
			productReference = 058D09AC195D04C000B7D73C /* libAsyncDisplayKit.a */;
			productType = "com.apple.product-type.library.static";
		};
		058D09BB195D04C000B7D73C /* AsyncDisplayKitTests */ = {
			isa = PBXNativeTarget;
			buildConfigurationList = 058D09D2195D04C000B7D73C /* Build configuration list for PBXNativeTarget "AsyncDisplayKitTests" */;
			buildPhases = (
				2E61B6A0DB0F436A9DDBE86F /* Check Pods Manifest.lock */,
				058D09B8195D04C000B7D73C /* Sources */,
				058D09B9195D04C000B7D73C /* Frameworks */,
				058D09BA195D04C000B7D73C /* Resources */,
				3B9D88CDF51B429C8409E4B6 /* Copy Pods Resources */,
				B130AB1AC0A1E5162E211C19 /* Embed Pods Frameworks */,
			);
			buildRules = (
			);
			dependencies = (
				058D09C3195D04C000B7D73C /* PBXTargetDependency */,
				057D02E61AC0A67000C7AC3C /* PBXTargetDependency */,
			);
			name = AsyncDisplayKitTests;
			productName = AsyncDisplayKitTests;
			productReference = 058D09BC195D04C000B7D73C /* AsyncDisplayKitTests.xctest */;
			productType = "com.apple.product-type.bundle.unit-test";
		};
		B35061D91B010EDF0018CF92 /* AsyncDisplayKit-iOS */ = {
			isa = PBXNativeTarget;
			buildConfigurationList = B35061ED1B010EDF0018CF92 /* Build configuration list for PBXNativeTarget "AsyncDisplayKit-iOS" */;
			buildPhases = (
				B35061D51B010EDF0018CF92 /* Sources */,
				B35061D61B010EDF0018CF92 /* Frameworks */,
				B35061D71B010EDF0018CF92 /* Headers */,
				B35061D81B010EDF0018CF92 /* Resources */,
			);
			buildRules = (
			);
			dependencies = (
			);
			name = "AsyncDisplayKit-iOS";
			productName = AsyncDisplayKit;
			productReference = B35061DA1B010EDF0018CF92 /* AsyncDisplayKit.framework */;
			productType = "com.apple.product-type.framework";
		};
/* End PBXNativeTarget section */

/* Begin PBXProject section */
		058D09A4195D04C000B7D73C /* Project object */ = {
			isa = PBXProject;
			attributes = {
				CLASSPREFIX = AS;
				LastUpgradeCheck = 0720;
				ORGANIZATIONNAME = Facebook;
				TargetAttributes = {
					057D02BE1AC0A66700C7AC3C = {
						CreatedOnToolsVersion = 6.2;
					};
					058D09BB195D04C000B7D73C = {
						TestTargetID = 057D02BE1AC0A66700C7AC3C;
					};
					B35061D91B010EDF0018CF92 = {
						CreatedOnToolsVersion = 6.3.1;
					};
				};
			};
			buildConfigurationList = 058D09A7195D04C000B7D73C /* Build configuration list for PBXProject "AsyncDisplayKit" */;
			compatibilityVersion = "Xcode 3.2";
			developmentRegion = English;
			hasScannedForEncodings = 0;
			knownRegions = (
				en,
				Base,
			);
			mainGroup = 058D09A3195D04C000B7D73C;
			productRefGroup = 058D09AD195D04C000B7D73C /* Products */;
			projectDirPath = "";
			projectRoot = "";
			targets = (
				058D09AB195D04C000B7D73C /* AsyncDisplayKit */,
				058D09BB195D04C000B7D73C /* AsyncDisplayKitTests */,
				057D02BE1AC0A66700C7AC3C /* AsyncDisplayKitTestHost */,
				B35061D91B010EDF0018CF92 /* AsyncDisplayKit-iOS */,
			);
		};
/* End PBXProject section */

/* Begin PBXResourcesBuildPhase section */
		057D02BD1AC0A66700C7AC3C /* Resources */ = {
			isa = PBXResourcesBuildPhase;
			buildActionMask = 2147483647;
			files = (
				204C979E1B362CB3002B1083 /* Default-568h@2x.png in Resources */,
			);
			runOnlyForDeploymentPostprocessing = 0;
		};
		058D09BA195D04C000B7D73C /* Resources */ = {
			isa = PBXResourcesBuildPhase;
			buildActionMask = 2147483647;
			files = (
				052EE06B1A15A0D8002C6279 /* TestResources in Resources */,
				058D09CA195D04C000B7D73C /* InfoPlist.strings in Resources */,
			);
			runOnlyForDeploymentPostprocessing = 0;
		};
		B35061D81B010EDF0018CF92 /* Resources */ = {
			isa = PBXResourcesBuildPhase;
			buildActionMask = 2147483647;
			files = (
			);
			runOnlyForDeploymentPostprocessing = 0;
		};
/* End PBXResourcesBuildPhase section */

/* Begin PBXShellScriptBuildPhase section */
		2E61B6A0DB0F436A9DDBE86F /* Check Pods Manifest.lock */ = {
			isa = PBXShellScriptBuildPhase;
			buildActionMask = 2147483647;
			files = (
			);
			inputPaths = (
			);
			name = "Check Pods Manifest.lock";
			outputPaths = (
			);
			runOnlyForDeploymentPostprocessing = 0;
			shellPath = /bin/sh;
			shellScript = "diff \"${PODS_ROOT}/../Podfile.lock\" \"${PODS_ROOT}/Manifest.lock\" > /dev/null\nif [[ $? != 0 ]] ; then\n    cat << EOM\nerror: The sandbox is not in sync with the Podfile.lock. Run 'pod install' or update your CocoaPods installation.\nEOM\n    exit 1\nfi\n";
			showEnvVarsInLog = 0;
		};
		3B9D88CDF51B429C8409E4B6 /* Copy Pods Resources */ = {
			isa = PBXShellScriptBuildPhase;
			buildActionMask = 2147483647;
			files = (
			);
			inputPaths = (
			);
			name = "Copy Pods Resources";
			outputPaths = (
			);
			runOnlyForDeploymentPostprocessing = 0;
			shellPath = /bin/sh;
			shellScript = "\"${SRCROOT}/Pods/Target Support Files/Pods-AsyncDisplayKitTests/Pods-AsyncDisplayKitTests-resources.sh\"\n";
			showEnvVarsInLog = 0;
		};
		B130AB1AC0A1E5162E211C19 /* Embed Pods Frameworks */ = {
			isa = PBXShellScriptBuildPhase;
			buildActionMask = 2147483647;
			files = (
			);
			inputPaths = (
			);
			name = "Embed Pods Frameworks";
			outputPaths = (
			);
			runOnlyForDeploymentPostprocessing = 0;
			shellPath = /bin/sh;
			shellScript = "\"${SRCROOT}/Pods/Target Support Files/Pods-AsyncDisplayKitTests/Pods-AsyncDisplayKitTests-frameworks.sh\"\n";
			showEnvVarsInLog = 0;
		};
/* End PBXShellScriptBuildPhase section */

/* Begin PBXSourcesBuildPhase section */
		057D02BB1AC0A66700C7AC3C /* Sources */ = {
			isa = PBXSourcesBuildPhase;
			buildActionMask = 2147483647;
			files = (
				057D02C71AC0A66700C7AC3C /* AppDelegate.mm in Sources */,
				057D02C41AC0A66700C7AC3C /* main.m in Sources */,
			);
			runOnlyForDeploymentPostprocessing = 0;
		};
		058D09A8195D04C000B7D73C /* Sources */ = {
			isa = PBXSourcesBuildPhase;
			buildActionMask = 2147483647;
			files = (
				058D0A22195D050800B7D73C /* _ASAsyncTransaction.mm in Sources */,
				E55D86321CA8A14000A0C26F /* ASLayoutable.mm in Sources */,
				058D0A23195D050800B7D73C /* _ASAsyncTransactionContainer.m in Sources */,
				058D0A24195D050800B7D73C /* _ASAsyncTransactionGroup.m in Sources */,
				68355B3A1CB57A5A001D4E68 /* ASPINRemoteImageDownloader.m in Sources */,
				DBDB83961C6E879900D0098C /* ASPagerFlowLayout.m in Sources */,
				058D0A26195D050800B7D73C /* _ASCoreAnimationExtras.mm in Sources */,
				257754B41BEE44CD00737CA5 /* ASTextKitTailTruncater.mm in Sources */,
				68B8A4E31CBDB958007E4543 /* ASWeakProxy.m in Sources */,
				69E1006F1CA89CB600D88C1B /* ASEnvironmentInternal.mm in Sources */,
				AC026B711BD57DBF00BBC17E /* _ASHierarchyChangeSet.m in Sources */,
				257754BF1BEE458E00737CA5 /* ASTextKitCoreTextAdditions.m in Sources */,
				058D0A18195D050800B7D73C /* _ASDisplayLayer.mm in Sources */,
				68355B3C1CB57A5A001D4E68 /* ASImageContainerProtocolCategories.m in Sources */,
				68EE0DBF1C1B4ED300BA1B99 /* ASMainSerialQueue.mm in Sources */,
				058D0A19195D050800B7D73C /* _ASDisplayView.mm in Sources */,
				9C55866A1BD549CB00B50E3A /* ASAsciiArtBoxCreator.m in Sources */,
				058D0A27195D050800B7D73C /* _ASPendingState.mm in Sources */,
				205F0E1A1B37339C007741D0 /* ASAbstractLayoutController.mm in Sources */,
				ACF6ED1B1B17843500DA7C62 /* ASBackgroundLayoutSpec.mm in Sources */,
				0549634A1A1EA066000F8E56 /* ASBasicImageDownloader.mm in Sources */,
				299DA1AA1A828D2900162D41 /* ASBatchContext.mm in Sources */,
				AC6456091B0A335000CF11B8 /* ASCellNode.mm in Sources */,
				DE8BEAC31C2DF3FC00D57C12 /* ASDelegateProxy.m in Sources */,
				ACF6ED1D1B17843500DA7C62 /* ASCenterLayoutSpec.mm in Sources */,
				18C2ED801B9B7DE800F627B3 /* ASCollectionNode.mm in Sources */,
				92DD2FE41BF4B97E0074C9DD /* ASMapNode.mm in Sources */,
				DBC452DC1C5BF64600B16017 /* NSArray+Diffing.m in Sources */,
				AC3C4A521A1139C100143C57 /* ASCollectionView.mm in Sources */,
				9CFFC6C21CCAC768006A6476 /* ASTableNode.mm in Sources */,
				205F0E1E1B373A2C007741D0 /* ASCollectionViewLayoutController.mm in Sources */,
				058D0A13195D050800B7D73C /* ASControlNode.mm in Sources */,
				464052211A3F83C40061C0BA /* ASDataController.mm in Sources */,
				B30BF6531C5964B0004FCD53 /* ASLayoutManager.m in Sources */,
				05A6D05B19D0EB64002DD95E /* ASDealloc2MainObject.m in Sources */,
				ACF6ED211B17843500DA7C62 /* ASDimension.mm in Sources */,
				058D0A28195D050800B7D73C /* ASDisplayNode+AsyncDisplay.mm in Sources */,
				058D0A29195D050800B7D73C /* ASDisplayNode+DebugTiming.mm in Sources */,
				764D83D61C8EA515009B4FB8 /* AsyncDisplayKit+Debug.m in Sources */,
				058D0A2A195D050800B7D73C /* ASDisplayNode+UIViewBridge.mm in Sources */,
				25E327581C16819500A2170C /* ASPagerNode.m in Sources */,
				058D0A14195D050800B7D73C /* ASDisplayNode.mm in Sources */,
				DEC146B81C37A16A004A0EE7 /* ASCollectionInternal.m in Sources */,
				058D0A15195D050800B7D73C /* ASDisplayNodeExtras.mm in Sources */,
				AEEC47E21C20C2DD00EC1693 /* ASVideoNode.mm in Sources */,
				0587F9BE1A7309ED00AFF0BA /* ASEditableTextNode.mm in Sources */,
				464052231A3F83C40061C0BA /* ASFlowLayoutController.mm in Sources */,
				257754C41BEE458E00737CA5 /* ASTextNodeWordKerner.m in Sources */,
				058D0A1A195D050800B7D73C /* ASHighlightOverlayLayer.mm in Sources */,
				058D0A2B195D050800B7D73C /* ASImageNode+CGExtras.m in Sources */,
				CC3B208B1C3F7A5400798563 /* ASWeakSet.m in Sources */,
				058D0A16195D050800B7D73C /* ASImageNode.mm in Sources */,
				430E7C911B4C23F100697A4C /* ASIndexPath.m in Sources */,
				ACF6ED231B17843500DA7C62 /* ASInsetLayoutSpec.mm in Sources */,
				ACF6ED4C1B17847A00DA7C62 /* ASInternalHelpers.mm in Sources */,
				ACF6ED251B17843500DA7C62 /* ASLayout.mm in Sources */,
				DB55C2631C6408D6004EDCF5 /* _ASTransitionContext.m in Sources */,
				92074A631CC8BA1900918F75 /* ASImageNode+tvOS.m in Sources */,
				251B8EFA1BBB3D690087C538 /* ASCollectionViewFlowLayoutInspector.m in Sources */,
				ACF6ED271B17843500DA7C62 /* ASLayoutSpec.mm in Sources */,
				257754B01BEE44CD00737CA5 /* ASTextKitRenderer+TextChecking.mm in Sources */,
				0516FA411A1563D200B4EBED /* ASMultiplexImageNode.mm in Sources */,
				DECBD6E91BE56E1900CF4905 /* ASButtonNode.mm in Sources */,
				058D0A1B195D050800B7D73C /* ASMutableAttributedStringBuilder.m in Sources */,
				055B9FA91A1C154B00035D6D /* ASNetworkImageNode.mm in Sources */,
				AEB7B01B1C5962EA00662EF4 /* ASDefaultPlayButton.m in Sources */,
				CC3B20851C3F76D600798563 /* ASPendingStateController.mm in Sources */,
				ACF6ED2C1B17843500DA7C62 /* ASOverlayLayoutSpec.mm in Sources */,
				0442850F1BAA64EC00D16268 /* ASMultidimensionalArrayUtils.mm in Sources */,
				7A06A73A1C35F08800FE8DAA /* ASRelativeLayoutSpec.mm in Sources */,
				257754921BED28F300737CA5 /* ASEqualityHashHelpers.mm in Sources */,
				E52405B31C8FEF03004DC8E7 /* ASDisplayNodeLayoutContext.mm in Sources */,
				69CB62AD1CB8165900024920 /* _ASDisplayViewAccessiblity.mm in Sources */,
				257754AB1BEE44CD00737CA5 /* ASTextKitEntityAttribute.m in Sources */,
				055F1A3919ABD413004DAFF1 /* ASRangeController.mm in Sources */,
				044285091BAA63FE00D16268 /* ASBatchFetching.m in Sources */,
				257754AE1BEE44CD00737CA5 /* ASTextKitRenderer+Positioning.mm in Sources */,
				ACF6ED2E1B17843500DA7C62 /* ASRatioLayoutSpec.mm in Sources */,
				AC47D9461B3BB41900AAEE9D /* ASRelativeSize.mm in Sources */,
				205F0E121B371BD7007741D0 /* ASScrollDirection.m in Sources */,
				9C8898BB1C738B9800D6B02E /* ASTextKitFontSizeAdjuster.mm in Sources */,
				D785F6631A74327E00291744 /* ASScrollNode.m in Sources */,
				E5711A2E1C840C96009619D4 /* ASIndexedNodeContext.m in Sources */,
				058D0A2C195D050800B7D73C /* ASSentinel.m in Sources */,
				9C8221971BA237B80037F19A /* ASStackBaselinePositionedLayout.mm in Sources */,
				251B8EF81BBB3D690087C538 /* ASCollectionDataController.mm in Sources */,
				ACF6ED301B17843500DA7C62 /* ASStackLayoutSpec.mm in Sources */,
				257754BE1BEE458E00737CA5 /* ASTextKitComponents.m in Sources */,
				257754A91BEE44CD00737CA5 /* ASTextKitContext.mm in Sources */,
				ACF6ED501B17847A00DA7C62 /* ASStackPositionedLayout.mm in Sources */,
				ACF6ED521B17847A00DA7C62 /* ASStackUnpositionedLayout.mm in Sources */,
				257754A61BEE44CD00737CA5 /* ASTextKitAttributes.mm in Sources */,
				81EE38501C8E94F000456208 /* ASRunLoopQueue.mm in Sources */,
				9C70F2041CDA4EFA007D6C76 /* ASTraitCollection.m in Sources */,
				92074A691CC8BADA00918F75 /* ASControlNode+tvOS.m in Sources */,
				ACF6ED321B17843500DA7C62 /* ASStaticLayoutSpec.mm in Sources */,
				AC026B6B1BD57D6F00BBC17E /* ASChangeSetDataController.m in Sources */,
				68355B311CB5799E001D4E68 /* ASImageNode+AnimatedImage.mm in Sources */,
				9CFFC6C01CCAC73C006A6476 /* ASViewController.mm in Sources */,
				055F1A3519ABD3E3004DAFF1 /* ASTableView.mm in Sources */,
				058D0A17195D050800B7D73C /* ASTextNode.mm in Sources */,
				257754AC1BEE44CD00737CA5 /* ASTextKitRenderer.mm in Sources */,
<<<<<<< HEAD
				8BDA5FC61CDBDDE1007D13B2 /* ASVideoPlayerNode.mm in Sources */,
				ACC945AB1BA9E7C1005E1FB8 /* ASViewController.m in Sources */,
				B0F8805B1BEAEC7500D17647 /* ASTableNode.m in Sources */,
=======
>>>>>>> efc81f5a
				205F0E221B376416007741D0 /* CGRect+ASConvenience.m in Sources */,
				257754B21BEE44CD00737CA5 /* ASTextKitShadower.mm in Sources */,
				9CFFC6BE1CCAC52B006A6476 /* ASEnvironment.mm in Sources */,
				058D0A21195D050800B7D73C /* NSMutableAttributedString+TextKitAdditions.m in Sources */,
				205F0E101B371875007741D0 /* UICollectionViewLayout+ASConvenience.m in Sources */,
				CC7FD9DF1BB5E962005CCB2B /* ASPhotosFrameworkImageRequest.m in Sources */,
			);
			runOnlyForDeploymentPostprocessing = 0;
		};
		058D09B8195D04C000B7D73C /* Sources */ = {
			isa = PBXSourcesBuildPhase;
			buildActionMask = 2147483647;
			files = (
				29CDC2E21AAE70D000833CA4 /* ASBasicImageDownloaderContextTests.m in Sources */,
				242995D31B29743C00090100 /* ASBasicImageDownloaderTests.m in Sources */,
				296A0A351A951ABF005ACEAA /* ASBatchFetchingTests.m in Sources */,
				ACF6ED5C1B178DC700DA7C62 /* ASCenterLayoutSpecSnapshotTests.mm in Sources */,
				9F06E5CD1B4CAF4200F015D8 /* ASCollectionViewTests.m in Sources */,
				2911485C1A77147A005D0878 /* ASControlNodeTests.m in Sources */,
				CC3B208E1C3F7D0A00798563 /* ASWeakSetTests.m in Sources */,
				ACF6ED5D1B178DC700DA7C62 /* ASDimensionTests.mm in Sources */,
				058D0A38195D057000B7D73C /* ASDisplayLayerTests.m in Sources */,
				2538B6F31BC5D2A2003CA0B4 /* ASCollectionViewFlowLayoutInspectorTests.m in Sources */,
				058D0A39195D057000B7D73C /* ASDisplayNodeAppearanceTests.m in Sources */,
				058D0A3A195D057000B7D73C /* ASDisplayNodeTests.m in Sources */,
				058D0A3B195D057000B7D73C /* ASDisplayNodeTestsHelper.m in Sources */,
				056D21551ABCEF50001107EF /* ASImageNodeSnapshotTests.m in Sources */,
				AC026B581BD3F61800BBC17E /* ASStaticLayoutSpecSnapshotTests.m in Sources */,
				ACF6ED5E1B178DC700DA7C62 /* ASInsetLayoutSpecSnapshotTests.mm in Sources */,
				ACF6ED601B178DC700DA7C62 /* ASLayoutSpecSnapshotTestsHelper.m in Sources */,
				CC7FD9E11BB5F750005CCB2B /* ASPhotosFrameworkImageRequestTests.m in Sources */,
				052EE0661A159FEF002C6279 /* ASMultiplexImageNodeTests.m in Sources */,
				058D0A3C195D057000B7D73C /* ASMutableAttributedStringBuilderTests.m in Sources */,
				ACF6ED611B178DC700DA7C62 /* ASOverlayLayoutSpecSnapshotTests.mm in Sources */,
				ACF6ED621B178DC700DA7C62 /* ASRatioLayoutSpecSnapshotTests.mm in Sources */,
				7AB338691C55B97B0055FDE8 /* ASRelativeLayoutSpecSnapshotTests.mm in Sources */,
				254C6B541BF8FF2A003EC431 /* ASTextKitTests.mm in Sources */,
				05EA6FE71AC0966E00E35788 /* ASSnapshotTestCase.mm in Sources */,
				ACF6ED631B178DC700DA7C62 /* ASStackLayoutSpecSnapshotTests.mm in Sources */,
				3C9C128519E616EF00E942A0 /* ASTableViewTests.m in Sources */,
				AEEC47E41C21D3D200EC1693 /* ASVideoNodeTests.m in Sources */,
				254C6B521BF8FE6D003EC431 /* ASTextKitTruncationTests.mm in Sources */,
				058D0A3D195D057000B7D73C /* ASTextKitCoreTextAdditionsTests.m in Sources */,
				CC3B20901C3F892D00798563 /* ASBridgedPropertiesTests.mm in Sources */,
				058D0A40195D057000B7D73C /* ASTextNodeTests.m in Sources */,
				DBC453221C5FD97200B16017 /* ASDisplayNodeImplicitHierarchyTests.m in Sources */,
				058D0A41195D057000B7D73C /* ASTextNodeWordKernerTests.mm in Sources */,
				DBC452DE1C5C6A6A00B16017 /* ArrayDiffingTests.m in Sources */,
			);
			runOnlyForDeploymentPostprocessing = 0;
		};
		B35061D51B010EDF0018CF92 /* Sources */ = {
			isa = PBXSourcesBuildPhase;
			buildActionMask = 2147483647;
			files = (
				9C70F2091CDABA36007D6C76 /* ASViewController.mm in Sources */,
				DE4843DB1C93EAB100A1F33B /* ASDisplayNodeLayoutContext.mm in Sources */,
				B30BF6541C59D889004FCD53 /* ASLayoutManager.m in Sources */,
				92DD2FE71BF4D0850074C9DD /* ASMapNode.mm in Sources */,
				636EA1A51C7FF4EF00EE152F /* ASDefaultPlayButton.m in Sources */,
				9B92C8861BC2EB7600EE46B2 /* ASCollectionViewFlowLayoutInspector.m in Sources */,
				9B92C8851BC2EB6E00EE46B2 /* ASCollectionDataController.mm in Sources */,
				B350623D1B010EFD0018CF92 /* _ASAsyncTransaction.mm in Sources */,
				B35062401B010EFD0018CF92 /* _ASAsyncTransactionContainer.m in Sources */,
				AC026B721BD57DBF00BBC17E /* _ASHierarchyChangeSet.m in Sources */,
				B35062421B010EFD0018CF92 /* _ASAsyncTransactionGroup.m in Sources */,
				B350624A1B010EFD0018CF92 /* _ASCoreAnimationExtras.mm in Sources */,
				68EE0DC01C1B4ED300BA1B99 /* ASMainSerialQueue.mm in Sources */,
				B35062101B010EFD0018CF92 /* _ASDisplayLayer.mm in Sources */,
				9C55866B1BD54A1900B50E3A /* ASAsciiArtBoxCreator.m in Sources */,
				B35062121B010EFD0018CF92 /* _ASDisplayView.mm in Sources */,
				DEFAD8131CC48914000527C4 /* ASVideoNode.mm in Sources */,
				B350624C1B010EFD0018CF92 /* _ASPendingState.mm in Sources */,
				509E68621B3AEDA5009B9150 /* ASAbstractLayoutController.mm in Sources */,
				254C6B861BF94F8A003EC431 /* ASTextKitContext.mm in Sources */,
				DBDB83971C6E879900D0098C /* ASPagerFlowLayout.m in Sources */,
				9C8898BC1C738BA800D6B02E /* ASTextKitFontSizeAdjuster.mm in Sources */,
				34EFC7621B701CA400AD841F /* ASBackgroundLayoutSpec.mm in Sources */,
				DE8BEAC41C2DF3FC00D57C12 /* ASDelegateProxy.m in Sources */,
				9C70F2081CDAA3C6007D6C76 /* ASEnvironment.mm in Sources */,
				B35062141B010EFD0018CF92 /* ASBasicImageDownloader.mm in Sources */,
				B35062161B010EFD0018CF92 /* ASBatchContext.mm in Sources */,
				AC47D9421B3B891B00AAEE9D /* ASCellNode.mm in Sources */,
				34EFC7641B701CC600AD841F /* ASCenterLayoutSpec.mm in Sources */,
				18C2ED831B9B7DE800F627B3 /* ASCollectionNode.mm in Sources */,
				E55D86331CA8A14000A0C26F /* ASLayoutable.mm in Sources */,
				68B8A4E41CBDB958007E4543 /* ASWeakProxy.m in Sources */,
				9C70F20A1CDBE949007D6C76 /* ASTableNode.mm in Sources */,
				69CB62AE1CB8165900024920 /* _ASDisplayViewAccessiblity.mm in Sources */,
				B35061F61B010EFD0018CF92 /* ASCollectionView.mm in Sources */,
				509E68641B3AEDB7009B9150 /* ASCollectionViewLayoutController.mm in Sources */,
				B35061F91B010EFD0018CF92 /* ASControlNode.mm in Sources */,
				B35062181B010EFD0018CF92 /* ASDataController.mm in Sources */,
				B350621A1B010EFD0018CF92 /* ASDealloc2MainObject.m in Sources */,
				767E7F8E1C90191D0066C000 /* AsyncDisplayKit+Debug.m in Sources */,
				34EFC75C1B701BD200AD841F /* ASDimension.mm in Sources */,
				B350624E1B010EFD0018CF92 /* ASDisplayNode+AsyncDisplay.mm in Sources */,
				25E327591C16819500A2170C /* ASPagerNode.m in Sources */,
				636EA1A41C7FF4EC00EE152F /* NSArray+Diffing.m in Sources */,
				B35062501B010EFD0018CF92 /* ASDisplayNode+DebugTiming.mm in Sources */,
				DEC146B91C37A16A004A0EE7 /* ASCollectionInternal.m in Sources */,
				69E100701CA89CB600D88C1B /* ASEnvironmentInternal.mm in Sources */,
				254C6B891BF94F8A003EC431 /* ASTextKitRenderer+Positioning.mm in Sources */,
				68355B341CB579B9001D4E68 /* ASImageNode+AnimatedImage.mm in Sources */,
				E5711A301C840C96009619D4 /* ASIndexedNodeContext.m in Sources */,
				B35062511B010EFD0018CF92 /* ASDisplayNode+UIViewBridge.mm in Sources */,
				B35061FC1B010EFD0018CF92 /* ASDisplayNode.mm in Sources */,
				B35061FF1B010EFD0018CF92 /* ASDisplayNodeExtras.mm in Sources */,
				B35062011B010EFD0018CF92 /* ASEditableTextNode.mm in Sources */,
				254C6B881BF94F8A003EC431 /* ASTextKitRenderer.mm in Sources */,
				CC3B208C1C3F7A5400798563 /* ASWeakSet.m in Sources */,
				B350621C1B010EFD0018CF92 /* ASFlowLayoutController.mm in Sources */,
				B350621E1B010EFD0018CF92 /* ASHighlightOverlayLayer.mm in Sources */,
				92074A641CC8BA1900918F75 /* ASImageNode+tvOS.m in Sources */,
				B35062541B010EFD0018CF92 /* ASImageNode+CGExtras.m in Sources */,
				68355B401CB57A69001D4E68 /* ASImageContainerProtocolCategories.m in Sources */,
				B35062031B010EFD0018CF92 /* ASImageNode.mm in Sources */,
				254C6B821BF94F8A003EC431 /* ASTextKitComponents.m in Sources */,
				430E7C921B4C23F100697A4C /* ASIndexPath.m in Sources */,
				34EFC7601B701C8B00AD841F /* ASInsetLayoutSpec.mm in Sources */,
				34EFC75E1B701BF000AD841F /* ASInternalHelpers.mm in Sources */,
				34EFC7681B701CDE00AD841F /* ASLayout.mm in Sources */,
				DECBD6EA1BE56E1900CF4905 /* ASButtonNode.mm in Sources */,
				254C6B841BF94F8A003EC431 /* ASTextNodeWordKerner.m in Sources */,
				34EFC76B1B701CEB00AD841F /* ASLayoutSpec.mm in Sources */,
				CC3B20861C3F76D600798563 /* ASPendingStateController.mm in Sources */,
				254C6B8C1BF94F8A003EC431 /* ASTextKitTailTruncater.mm in Sources */,
				B35062051B010EFD0018CF92 /* ASMultiplexImageNode.mm in Sources */,
				B35062251B010EFD0018CF92 /* ASMutableAttributedStringBuilder.m in Sources */,
				B35062071B010EFD0018CF92 /* ASNetworkImageNode.mm in Sources */,
				34EFC76D1B701CF100AD841F /* ASOverlayLayoutSpec.mm in Sources */,
				044285101BAA64EC00D16268 /* ASMultidimensionalArrayUtils.mm in Sources */,
				B35062271B010EFD0018CF92 /* ASRangeController.mm in Sources */,
				0442850A1BAA63FE00D16268 /* ASBatchFetching.m in Sources */,
				34EFC76F1B701CF700AD841F /* ASRatioLayoutSpec.mm in Sources */,
				254C6B8B1BF94F8A003EC431 /* ASTextKitShadower.mm in Sources */,
				34EFC7661B701CD200AD841F /* ASRelativeSize.mm in Sources */,
				254C6B851BF94F8A003EC431 /* ASTextKitAttributes.mm in Sources */,
				509E68601B3AED8E009B9150 /* ASScrollDirection.m in Sources */,
				B35062091B010EFD0018CF92 /* ASScrollNode.m in Sources */,
				B35062561B010EFD0018CF92 /* ASSentinel.m in Sources */,
				9C8221981BA237B80037F19A /* ASStackBaselinePositionedLayout.mm in Sources */,
				8BDA5FC81CDBDF95007D13B2 /* ASVideoPlayerNode.mm in Sources */,
				34EFC7721B701D0300AD841F /* ASStackLayoutSpec.mm in Sources */,
				34EFC7761B701D2A00AD841F /* ASStackPositionedLayout.mm in Sources */,
				7AB338661C55B3420055FDE8 /* ASRelativeLayoutSpec.mm in Sources */,
				9C70F2051CDA4F06007D6C76 /* ASTraitCollection.m in Sources */,
				34EFC7781B701D3100AD841F /* ASStackUnpositionedLayout.mm in Sources */,
				DE84918E1C8FFF9F003D89E9 /* ASRunLoopQueue.mm in Sources */,
				AC026B6C1BD57D6F00BBC17E /* ASChangeSetDataController.m in Sources */,
				34EFC7741B701D0A00AD841F /* ASStaticLayoutSpec.mm in Sources */,
				92074A6A1CC8BADA00918F75 /* ASControlNode+tvOS.m in Sources */,
				DB78412E1C6BCE1600A9E2B4 /* _ASTransitionContext.m in Sources */,
				B350620B1B010EFD0018CF92 /* ASTableView.mm in Sources */,
				B350620E1B010EFD0018CF92 /* ASTextNode.mm in Sources */,
				68355B3E1CB57A60001D4E68 /* ASPINRemoteImageDownloader.m in Sources */,
				509E68661B3AEDD7009B9150 /* CGRect+ASConvenience.m in Sources */,
				254C6B8D1BF94F8A003EC431 /* ASEqualityHashHelpers.mm in Sources */,
				254C6B871BF94F8A003EC431 /* ASTextKitEntityAttribute.m in Sources */,
				34566CB31BC1213700715E6B /* ASPhotosFrameworkImageRequest.m in Sources */,
				254C6B831BF94F8A003EC431 /* ASTextKitCoreTextAdditions.m in Sources */,
				B350623B1B010EFD0018CF92 /* NSMutableAttributedString+TextKitAdditions.m in Sources */,
				044284FD1BAA365100D16268 /* UICollectionViewLayout+ASConvenience.m in Sources */,
				254C6B8A1BF94F8A003EC431 /* ASTextKitRenderer+TextChecking.mm in Sources */,
			);
			runOnlyForDeploymentPostprocessing = 0;
		};
/* End PBXSourcesBuildPhase section */

/* Begin PBXTargetDependency section */
		057D02E61AC0A67000C7AC3C /* PBXTargetDependency */ = {
			isa = PBXTargetDependency;
			target = 057D02BE1AC0A66700C7AC3C /* AsyncDisplayKitTestHost */;
			targetProxy = 057D02E51AC0A67000C7AC3C /* PBXContainerItemProxy */;
		};
		058D09C3195D04C000B7D73C /* PBXTargetDependency */ = {
			isa = PBXTargetDependency;
			target = 058D09AB195D04C000B7D73C /* AsyncDisplayKit */;
			targetProxy = 058D09C2195D04C000B7D73C /* PBXContainerItemProxy */;
		};
		DEACA2B21C425DC400FA9DDF /* PBXTargetDependency */ = {
			isa = PBXTargetDependency;
			target = 058D09AB195D04C000B7D73C /* AsyncDisplayKit */;
			targetProxy = DEACA2B11C425DC400FA9DDF /* PBXContainerItemProxy */;
		};
/* End PBXTargetDependency section */

/* Begin PBXVariantGroup section */
		058D09C8195D04C000B7D73C /* InfoPlist.strings */ = {
			isa = PBXVariantGroup;
			children = (
				058D09C9195D04C000B7D73C /* en */,
			);
			name = InfoPlist.strings;
			sourceTree = "<group>";
		};
/* End PBXVariantGroup section */

/* Begin XCBuildConfiguration section */
		057D02DF1AC0A66800C7AC3C /* Debug */ = {
			isa = XCBuildConfiguration;
			buildSettings = {
				ASSETCATALOG_COMPILER_APPICON_NAME = AppIcon;
				CLANG_WARN_UNREACHABLE_CODE = YES;
				"CODE_SIGN_IDENTITY[sdk=iphoneos*]" = "iPhone Developer";
				ENABLE_STRICT_OBJC_MSGSEND = YES;
				GCC_INSTRUMENT_PROGRAM_FLOW_ARCS = NO;
				GCC_PREPROCESSOR_DEFINITIONS = (
					"DEBUG=1",
					"$(inherited)",
				);
				INFOPLIST_FILE = AsyncDisplayKitTestHost/Info.plist;
				IPHONEOS_DEPLOYMENT_TARGET = 7.1;
				LD_RUNPATH_SEARCH_PATHS = "$(inherited) @executable_path/Frameworks";
				MTL_ENABLE_DEBUG_INFO = YES;
				PRODUCT_BUNDLE_IDENTIFIER = "com.facebook.$(PRODUCT_NAME:rfc1034identifier)";
				PRODUCT_NAME = "$(TARGET_NAME)";
			};
			name = Debug;
		};
		057D02E01AC0A66800C7AC3C /* Release */ = {
			isa = XCBuildConfiguration;
			buildSettings = {
				ASSETCATALOG_COMPILER_APPICON_NAME = AppIcon;
				CLANG_WARN_UNREACHABLE_CODE = YES;
				"CODE_SIGN_IDENTITY[sdk=iphoneos*]" = "iPhone Developer";
				COPY_PHASE_STRIP = NO;
				ENABLE_STRICT_OBJC_MSGSEND = YES;
				GCC_INSTRUMENT_PROGRAM_FLOW_ARCS = NO;
				INFOPLIST_FILE = AsyncDisplayKitTestHost/Info.plist;
				IPHONEOS_DEPLOYMENT_TARGET = 7.1;
				LD_RUNPATH_SEARCH_PATHS = "$(inherited) @executable_path/Frameworks";
				MTL_ENABLE_DEBUG_INFO = NO;
				PRODUCT_BUNDLE_IDENTIFIER = "com.facebook.$(PRODUCT_NAME:rfc1034identifier)";
				PRODUCT_NAME = "$(TARGET_NAME)";
			};
			name = Release;
		};
		058D09CD195D04C000B7D73C /* Debug */ = {
			isa = XCBuildConfiguration;
			buildSettings = {
				ALWAYS_SEARCH_USER_PATHS = NO;
				CLANG_CXX_LANGUAGE_STANDARD = "c++0x";
				CLANG_CXX_LIBRARY = "libc++";
				CLANG_ENABLE_CODE_COVERAGE = NO;
				CLANG_ENABLE_MODULES = YES;
				CLANG_ENABLE_OBJC_ARC = YES;
				CLANG_WARN_BOOL_CONVERSION = YES;
				CLANG_WARN_CONSTANT_CONVERSION = YES;
				CLANG_WARN_DIRECT_OBJC_ISA_USAGE = YES_ERROR;
				CLANG_WARN_EMPTY_BODY = YES;
				CLANG_WARN_ENUM_CONVERSION = YES;
				CLANG_WARN_INT_CONVERSION = YES;
				CLANG_WARN_OBJC_ROOT_CLASS = YES_ERROR;
				CLANG_WARN__DUPLICATE_METHOD_MATCH = YES;
				COPY_PHASE_STRIP = NO;
				ENABLE_TESTABILITY = YES;
				GCC_C_LANGUAGE_STANDARD = gnu99;
				GCC_DYNAMIC_NO_PIC = NO;
				GCC_GENERATE_TEST_COVERAGE_FILES = YES;
				GCC_INSTRUMENT_PROGRAM_FLOW_ARCS = YES;
				GCC_OPTIMIZATION_LEVEL = 0;
				GCC_PREPROCESSOR_DEFINITIONS = (
					"DEBUG=1",
					"$(inherited)",
				);
				GCC_SYMBOLS_PRIVATE_EXTERN = NO;
				GCC_WARN_64_TO_32_BIT_CONVERSION = YES;
				GCC_WARN_ABOUT_RETURN_TYPE = YES_ERROR;
				GCC_WARN_UNDECLARED_SELECTOR = YES;
				GCC_WARN_UNINITIALIZED_AUTOS = YES_AGGRESSIVE;
				GCC_WARN_UNUSED_FUNCTION = YES;
				GCC_WARN_UNUSED_VARIABLE = YES;
				IPHONEOS_DEPLOYMENT_TARGET = 7.1;
				ONLY_ACTIVE_ARCH = YES;
				SDKROOT = iphoneos;
			};
			name = Debug;
		};
		058D09CE195D04C000B7D73C /* Release */ = {
			isa = XCBuildConfiguration;
			buildSettings = {
				ALWAYS_SEARCH_USER_PATHS = NO;
				CLANG_CXX_LANGUAGE_STANDARD = "c++0x";
				CLANG_CXX_LIBRARY = "libc++";
				CLANG_ENABLE_CODE_COVERAGE = NO;
				CLANG_ENABLE_MODULES = YES;
				CLANG_ENABLE_OBJC_ARC = YES;
				CLANG_WARN_BOOL_CONVERSION = YES;
				CLANG_WARN_CONSTANT_CONVERSION = YES;
				CLANG_WARN_DIRECT_OBJC_ISA_USAGE = YES_ERROR;
				CLANG_WARN_EMPTY_BODY = YES;
				CLANG_WARN_ENUM_CONVERSION = YES;
				CLANG_WARN_INT_CONVERSION = YES;
				CLANG_WARN_OBJC_ROOT_CLASS = YES_ERROR;
				CLANG_WARN__DUPLICATE_METHOD_MATCH = YES;
				COPY_PHASE_STRIP = YES;
				ENABLE_NS_ASSERTIONS = NO;
				GCC_C_LANGUAGE_STANDARD = gnu99;
				GCC_GENERATE_TEST_COVERAGE_FILES = YES;
				GCC_INSTRUMENT_PROGRAM_FLOW_ARCS = YES;
				GCC_WARN_64_TO_32_BIT_CONVERSION = YES;
				GCC_WARN_ABOUT_RETURN_TYPE = YES_ERROR;
				GCC_WARN_UNDECLARED_SELECTOR = YES;
				GCC_WARN_UNINITIALIZED_AUTOS = YES_AGGRESSIVE;
				GCC_WARN_UNUSED_FUNCTION = YES;
				GCC_WARN_UNUSED_VARIABLE = YES;
				IPHONEOS_DEPLOYMENT_TARGET = 7.1;
				SDKROOT = iphoneos;
				VALIDATE_PRODUCT = YES;
			};
			name = Release;
		};
		058D09D0195D04C000B7D73C /* Debug */ = {
			isa = XCBuildConfiguration;
			buildSettings = {
				APPLICATION_EXTENSION_API_ONLY = YES;
				CLANG_ENABLE_CODE_COVERAGE = YES;
				DSTROOT = /tmp/AsyncDisplayKit.dst;
				GCC_INPUT_FILETYPE = automatic;
				GCC_INSTRUMENT_PROGRAM_FLOW_ARCS = NO;
				GCC_PRECOMPILE_PREFIX_HEADER = YES;
				GCC_PREFIX_HEADER = "AsyncDisplayKit/AsyncDisplayKit-Prefix.pch";
				GCC_TREAT_WARNINGS_AS_ERRORS = YES;
				GCC_WARN_INITIALIZER_NOT_FULLY_BRACKETED = YES;
				IPHONEOS_DEPLOYMENT_TARGET = 7.1;
				OTHER_CFLAGS = "-Wall";
				OTHER_LDFLAGS = "-ObjC";
				PRODUCT_NAME = "$(TARGET_NAME)";
				PUBLIC_HEADERS_FOLDER_PATH = "include/$(TARGET_NAME)";
				SKIP_INSTALL = YES;
			};
			name = Debug;
		};
		058D09D1195D04C000B7D73C /* Release */ = {
			isa = XCBuildConfiguration;
			buildSettings = {
				APPLICATION_EXTENSION_API_ONLY = YES;
				CLANG_ENABLE_CODE_COVERAGE = YES;
				DSTROOT = /tmp/AsyncDisplayKit.dst;
				GCC_INPUT_FILETYPE = automatic;
				GCC_INSTRUMENT_PROGRAM_FLOW_ARCS = NO;
				GCC_PRECOMPILE_PREFIX_HEADER = YES;
				GCC_PREFIX_HEADER = "AsyncDisplayKit/AsyncDisplayKit-Prefix.pch";
				GCC_TREAT_WARNINGS_AS_ERRORS = YES;
				GCC_WARN_INITIALIZER_NOT_FULLY_BRACKETED = YES;
				IPHONEOS_DEPLOYMENT_TARGET = 7.1;
				OTHER_CFLAGS = "-Wall";
				OTHER_LDFLAGS = "-ObjC";
				PRODUCT_NAME = "$(TARGET_NAME)";
				PUBLIC_HEADERS_FOLDER_PATH = "include/$(TARGET_NAME)";
				SKIP_INSTALL = YES;
			};
			name = Release;
		};
		058D09D3195D04C000B7D73C /* Debug */ = {
			isa = XCBuildConfiguration;
			baseConfigurationReference = FB07EABBCF28656C6297BC2D /* Pods-AsyncDisplayKitTests.debug.xcconfig */;
			buildSettings = {
				BUNDLE_LOADER = "$(TEST_HOST)";
				CLANG_ENABLE_CODE_COVERAGE = YES;
				FRAMEWORK_SEARCH_PATHS = (
					"$(inherited)",
					"$(DEVELOPER_FRAMEWORKS_DIR)",
				);
				GCC_INSTRUMENT_PROGRAM_FLOW_ARCS = NO;
				GCC_PRECOMPILE_PREFIX_HEADER = YES;
				GCC_PREFIX_HEADER = "AsyncDisplayKit/AsyncDisplayKit-Prefix.pch";
				GCC_PREPROCESSOR_DEFINITIONS = (
					"DEBUG=1",
					"$(inherited)",
					"COCOAPODS=1",
					"FB_REFERENCE_IMAGE_DIR=\"\\\"$(SOURCE_ROOT)/$(PROJECT_NAME)Tests/ReferenceImages\\\"\"",
				);
				GCC_TREAT_WARNINGS_AS_ERRORS = YES;
				GCC_WARN_INITIALIZER_NOT_FULLY_BRACKETED = YES;
				INFOPLIST_FILE = "AsyncDisplayKitTests/AsyncDisplayKitTests-Info.plist";
				IPHONEOS_DEPLOYMENT_TARGET = 7.1;
				PRODUCT_BUNDLE_IDENTIFIER = "com.facebook.${PRODUCT_NAME:rfc1034identifier}";
				PRODUCT_NAME = "$(TARGET_NAME)";
				TEST_HOST = "$(BUILT_PRODUCTS_DIR)/AsyncDisplayKitTestHost.app/AsyncDisplayKitTestHost";
				WRAPPER_EXTENSION = xctest;
			};
			name = Debug;
		};
		058D09D4195D04C000B7D73C /* Release */ = {
			isa = XCBuildConfiguration;
			baseConfigurationReference = D3779BCFF841AD3EB56537ED /* Pods-AsyncDisplayKitTests.release.xcconfig */;
			buildSettings = {
				BUNDLE_LOADER = "$(TEST_HOST)";
				CLANG_ENABLE_CODE_COVERAGE = YES;
				FRAMEWORK_SEARCH_PATHS = (
					"$(inherited)",
					"$(DEVELOPER_FRAMEWORKS_DIR)",
				);
				GCC_INSTRUMENT_PROGRAM_FLOW_ARCS = NO;
				GCC_PRECOMPILE_PREFIX_HEADER = YES;
				GCC_PREFIX_HEADER = "AsyncDisplayKit/AsyncDisplayKit-Prefix.pch";
				GCC_PREPROCESSOR_DEFINITIONS = (
					"$(inherited)",
					"COCOAPODS=1",
					"FB_REFERENCE_IMAGE_DIR=\"\\\"$(SOURCE_ROOT)/$(PROJECT_NAME)Tests/ReferenceImages\\\"\"",
				);
				GCC_TREAT_WARNINGS_AS_ERRORS = YES;
				GCC_WARN_INITIALIZER_NOT_FULLY_BRACKETED = YES;
				INFOPLIST_FILE = "AsyncDisplayKitTests/AsyncDisplayKitTests-Info.plist";
				IPHONEOS_DEPLOYMENT_TARGET = 7.1;
				PRODUCT_BUNDLE_IDENTIFIER = "com.facebook.${PRODUCT_NAME:rfc1034identifier}";
				PRODUCT_NAME = "$(TARGET_NAME)";
				TEST_HOST = "$(BUILT_PRODUCTS_DIR)/AsyncDisplayKitTestHost.app/AsyncDisplayKitTestHost";
				WRAPPER_EXTENSION = xctest;
			};
			name = Release;
		};
		B35061EE1B010EDF0018CF92 /* Debug */ = {
			isa = XCBuildConfiguration;
			buildSettings = {
				CLANG_ENABLE_CODE_COVERAGE = YES;
				CLANG_WARN_UNREACHABLE_CODE = YES;
				"CODE_SIGN_IDENTITY[sdk=iphoneos*]" = "iPhone Developer";
				CURRENT_PROJECT_VERSION = 1;
				DEBUG_INFORMATION_FORMAT = "dwarf-with-dsym";
				DEFINES_MODULE = YES;
				DYLIB_COMPATIBILITY_VERSION = 1;
				DYLIB_CURRENT_VERSION = 1;
				DYLIB_INSTALL_NAME_BASE = "@rpath";
				ENABLE_STRICT_OBJC_MSGSEND = YES;
				GCC_INSTRUMENT_PROGRAM_FLOW_ARCS = YES;
				GCC_NO_COMMON_BLOCKS = YES;
				GCC_PREFIX_HEADER = "AsyncDisplayKit/AsyncDisplayKit-Prefix.pch";
				GCC_PREPROCESSOR_DEFINITIONS = (
					"DEBUG=1",
					"$(inherited)",
				);
				INFOPLIST_FILE = "$(SRCROOT)/AsyncDisplayKit-iOS/Info.plist";
				INSTALL_PATH = "$(LOCAL_LIBRARY_DIR)/Frameworks";
				IPHONEOS_DEPLOYMENT_TARGET = 8.0;
				LD_RUNPATH_SEARCH_PATHS = "$(inherited) @executable_path/Frameworks @loader_path/Frameworks";
				MODULEMAP_FILE = AsyncDisplayKit/module.modulemap;
				MTL_ENABLE_DEBUG_INFO = YES;
				PRODUCT_BUNDLE_IDENTIFIER = "com.facebook.$(PRODUCT_NAME:rfc1034identifier)";
				PRODUCT_NAME = AsyncDisplayKit;
				SKIP_INSTALL = YES;
				TARGETED_DEVICE_FAMILY = "1,2";
				VERSIONING_SYSTEM = "apple-generic";
				VERSION_INFO_PREFIX = "";
			};
			name = Debug;
		};
		B35061EF1B010EDF0018CF92 /* Release */ = {
			isa = XCBuildConfiguration;
			buildSettings = {
				CLANG_ENABLE_CODE_COVERAGE = YES;
				CLANG_WARN_UNREACHABLE_CODE = YES;
				"CODE_SIGN_IDENTITY[sdk=iphoneos*]" = "iPhone Developer";
				COPY_PHASE_STRIP = NO;
				CURRENT_PROJECT_VERSION = 1;
				DEBUG_INFORMATION_FORMAT = "dwarf-with-dsym";
				DEFINES_MODULE = YES;
				DYLIB_COMPATIBILITY_VERSION = 1;
				DYLIB_CURRENT_VERSION = 1;
				DYLIB_INSTALL_NAME_BASE = "@rpath";
				ENABLE_STRICT_OBJC_MSGSEND = YES;
				GCC_INSTRUMENT_PROGRAM_FLOW_ARCS = NO;
				GCC_NO_COMMON_BLOCKS = YES;
				GCC_PREFIX_HEADER = "AsyncDisplayKit/AsyncDisplayKit-Prefix.pch";
				INFOPLIST_FILE = "$(SRCROOT)/AsyncDisplayKit-iOS/Info.plist";
				INSTALL_PATH = "$(LOCAL_LIBRARY_DIR)/Frameworks";
				IPHONEOS_DEPLOYMENT_TARGET = 8.0;
				LD_RUNPATH_SEARCH_PATHS = "$(inherited) @executable_path/Frameworks @loader_path/Frameworks";
				MODULEMAP_FILE = AsyncDisplayKit/module.modulemap;
				MTL_ENABLE_DEBUG_INFO = NO;
				PRODUCT_BUNDLE_IDENTIFIER = "com.facebook.$(PRODUCT_NAME:rfc1034identifier)";
				PRODUCT_NAME = AsyncDisplayKit;
				SKIP_INSTALL = YES;
				TARGETED_DEVICE_FAMILY = "1,2";
				VERSIONING_SYSTEM = "apple-generic";
				VERSION_INFO_PREFIX = "";
			};
			name = Release;
		};
		DB1020801CBCA2AD00FA6FE1 /* Profile */ = {
			isa = XCBuildConfiguration;
			buildSettings = {
				ALWAYS_SEARCH_USER_PATHS = NO;
				CLANG_CXX_LANGUAGE_STANDARD = "c++0x";
				CLANG_CXX_LIBRARY = "libc++";
				CLANG_ENABLE_CODE_COVERAGE = NO;
				CLANG_ENABLE_MODULES = YES;
				CLANG_ENABLE_OBJC_ARC = YES;
				CLANG_WARN_BOOL_CONVERSION = YES;
				CLANG_WARN_CONSTANT_CONVERSION = YES;
				CLANG_WARN_DIRECT_OBJC_ISA_USAGE = YES_ERROR;
				CLANG_WARN_EMPTY_BODY = YES;
				CLANG_WARN_ENUM_CONVERSION = YES;
				CLANG_WARN_INT_CONVERSION = YES;
				CLANG_WARN_OBJC_ROOT_CLASS = YES_ERROR;
				CLANG_WARN__DUPLICATE_METHOD_MATCH = YES;
				COPY_PHASE_STRIP = YES;
				ENABLE_NS_ASSERTIONS = NO;
				GCC_C_LANGUAGE_STANDARD = gnu99;
				GCC_GENERATE_TEST_COVERAGE_FILES = YES;
				GCC_INSTRUMENT_PROGRAM_FLOW_ARCS = YES;
				GCC_WARN_64_TO_32_BIT_CONVERSION = YES;
				GCC_WARN_ABOUT_RETURN_TYPE = YES_ERROR;
				GCC_WARN_UNDECLARED_SELECTOR = YES;
				GCC_WARN_UNINITIALIZED_AUTOS = YES_AGGRESSIVE;
				GCC_WARN_UNUSED_FUNCTION = YES;
				GCC_WARN_UNUSED_VARIABLE = YES;
				IPHONEOS_DEPLOYMENT_TARGET = 7.1;
				SDKROOT = iphoneos;
				VALIDATE_PRODUCT = YES;
			};
			name = Profile;
		};
		DB1020811CBCA2AD00FA6FE1 /* Profile */ = {
			isa = XCBuildConfiguration;
			buildSettings = {
				APPLICATION_EXTENSION_API_ONLY = YES;
				CLANG_ENABLE_CODE_COVERAGE = YES;
				DSTROOT = /tmp/AsyncDisplayKit.dst;
				GCC_INPUT_FILETYPE = automatic;
				GCC_INSTRUMENT_PROGRAM_FLOW_ARCS = NO;
				GCC_PRECOMPILE_PREFIX_HEADER = YES;
				GCC_PREFIX_HEADER = "AsyncDisplayKit/AsyncDisplayKit-Prefix.pch";
				GCC_TREAT_WARNINGS_AS_ERRORS = YES;
				GCC_WARN_INITIALIZER_NOT_FULLY_BRACKETED = YES;
				IPHONEOS_DEPLOYMENT_TARGET = 7.1;
				OTHER_CFLAGS = "-Wall";
				OTHER_LDFLAGS = "-ObjC";
				PRODUCT_NAME = "$(TARGET_NAME)";
				PUBLIC_HEADERS_FOLDER_PATH = "include/$(TARGET_NAME)";
				SKIP_INSTALL = YES;
			};
			name = Profile;
		};
		DB1020821CBCA2AD00FA6FE1 /* Profile */ = {
			isa = XCBuildConfiguration;
			baseConfigurationReference = D3779BCFF841AD3EB56537ED /* Pods-AsyncDisplayKitTests.release.xcconfig */;
			buildSettings = {
				BUNDLE_LOADER = "$(TEST_HOST)";
				CLANG_ENABLE_CODE_COVERAGE = YES;
				FRAMEWORK_SEARCH_PATHS = (
					"$(inherited)",
					"$(DEVELOPER_FRAMEWORKS_DIR)",
				);
				GCC_INSTRUMENT_PROGRAM_FLOW_ARCS = NO;
				GCC_PRECOMPILE_PREFIX_HEADER = YES;
				GCC_PREFIX_HEADER = "AsyncDisplayKit/AsyncDisplayKit-Prefix.pch";
				GCC_PREPROCESSOR_DEFINITIONS = (
					"$(inherited)",
					"COCOAPODS=1",
					"FB_REFERENCE_IMAGE_DIR=\"\\\"$(SOURCE_ROOT)/$(PROJECT_NAME)Tests/ReferenceImages\\\"\"",
				);
				GCC_TREAT_WARNINGS_AS_ERRORS = YES;
				GCC_WARN_INITIALIZER_NOT_FULLY_BRACKETED = YES;
				INFOPLIST_FILE = "AsyncDisplayKitTests/AsyncDisplayKitTests-Info.plist";
				IPHONEOS_DEPLOYMENT_TARGET = 7.1;
				PRODUCT_BUNDLE_IDENTIFIER = "com.facebook.${PRODUCT_NAME:rfc1034identifier}";
				PRODUCT_NAME = "$(TARGET_NAME)";
				TEST_HOST = "$(BUILT_PRODUCTS_DIR)/AsyncDisplayKitTestHost.app/AsyncDisplayKitTestHost";
				WRAPPER_EXTENSION = xctest;
			};
			name = Profile;
		};
		DB1020831CBCA2AD00FA6FE1 /* Profile */ = {
			isa = XCBuildConfiguration;
			buildSettings = {
				ASSETCATALOG_COMPILER_APPICON_NAME = AppIcon;
				CLANG_WARN_UNREACHABLE_CODE = YES;
				"CODE_SIGN_IDENTITY[sdk=iphoneos*]" = "iPhone Developer";
				COPY_PHASE_STRIP = NO;
				ENABLE_STRICT_OBJC_MSGSEND = YES;
				GCC_INSTRUMENT_PROGRAM_FLOW_ARCS = NO;
				INFOPLIST_FILE = AsyncDisplayKitTestHost/Info.plist;
				IPHONEOS_DEPLOYMENT_TARGET = 7.1;
				LD_RUNPATH_SEARCH_PATHS = "$(inherited) @executable_path/Frameworks";
				MTL_ENABLE_DEBUG_INFO = NO;
				PRODUCT_BUNDLE_IDENTIFIER = "com.facebook.$(PRODUCT_NAME:rfc1034identifier)";
				PRODUCT_NAME = "$(TARGET_NAME)";
			};
			name = Profile;
		};
		DB1020841CBCA2AD00FA6FE1 /* Profile */ = {
			isa = XCBuildConfiguration;
			buildSettings = {
				CLANG_ENABLE_CODE_COVERAGE = YES;
				CLANG_WARN_UNREACHABLE_CODE = YES;
				"CODE_SIGN_IDENTITY[sdk=iphoneos*]" = "iPhone Developer";
				COPY_PHASE_STRIP = NO;
				CURRENT_PROJECT_VERSION = 1;
				DEBUG_INFORMATION_FORMAT = "dwarf-with-dsym";
				DEFINES_MODULE = YES;
				DYLIB_COMPATIBILITY_VERSION = 1;
				DYLIB_CURRENT_VERSION = 1;
				DYLIB_INSTALL_NAME_BASE = "@rpath";
				ENABLE_STRICT_OBJC_MSGSEND = YES;
				GCC_INSTRUMENT_PROGRAM_FLOW_ARCS = NO;
				GCC_NO_COMMON_BLOCKS = YES;
				GCC_PREFIX_HEADER = "AsyncDisplayKit/AsyncDisplayKit-Prefix.pch";
				INFOPLIST_FILE = "$(SRCROOT)/AsyncDisplayKit-iOS/Info.plist";
				INSTALL_PATH = "$(LOCAL_LIBRARY_DIR)/Frameworks";
				IPHONEOS_DEPLOYMENT_TARGET = 8.0;
				LD_RUNPATH_SEARCH_PATHS = "$(inherited) @executable_path/Frameworks @loader_path/Frameworks";
				MODULEMAP_FILE = AsyncDisplayKit/module.modulemap;
				MTL_ENABLE_DEBUG_INFO = NO;
				PRODUCT_BUNDLE_IDENTIFIER = "com.facebook.$(PRODUCT_NAME:rfc1034identifier)";
				PRODUCT_NAME = AsyncDisplayKit;
				SKIP_INSTALL = YES;
				TARGETED_DEVICE_FAMILY = "1,2";
				VERSIONING_SYSTEM = "apple-generic";
				VERSION_INFO_PREFIX = "";
			};
			name = Profile;
		};
/* End XCBuildConfiguration section */

/* Begin XCConfigurationList section */
		057D02E31AC0A66800C7AC3C /* Build configuration list for PBXNativeTarget "AsyncDisplayKitTestHost" */ = {
			isa = XCConfigurationList;
			buildConfigurations = (
				057D02DF1AC0A66800C7AC3C /* Debug */,
				057D02E01AC0A66800C7AC3C /* Release */,
				DB1020831CBCA2AD00FA6FE1 /* Profile */,
			);
			defaultConfigurationIsVisible = 0;
			defaultConfigurationName = Release;
		};
		058D09A7195D04C000B7D73C /* Build configuration list for PBXProject "AsyncDisplayKit" */ = {
			isa = XCConfigurationList;
			buildConfigurations = (
				058D09CD195D04C000B7D73C /* Debug */,
				058D09CE195D04C000B7D73C /* Release */,
				DB1020801CBCA2AD00FA6FE1 /* Profile */,
			);
			defaultConfigurationIsVisible = 0;
			defaultConfigurationName = Release;
		};
		058D09CF195D04C000B7D73C /* Build configuration list for PBXNativeTarget "AsyncDisplayKit" */ = {
			isa = XCConfigurationList;
			buildConfigurations = (
				058D09D0195D04C000B7D73C /* Debug */,
				058D09D1195D04C000B7D73C /* Release */,
				DB1020811CBCA2AD00FA6FE1 /* Profile */,
			);
			defaultConfigurationIsVisible = 0;
			defaultConfigurationName = Release;
		};
		058D09D2195D04C000B7D73C /* Build configuration list for PBXNativeTarget "AsyncDisplayKitTests" */ = {
			isa = XCConfigurationList;
			buildConfigurations = (
				058D09D3195D04C000B7D73C /* Debug */,
				058D09D4195D04C000B7D73C /* Release */,
				DB1020821CBCA2AD00FA6FE1 /* Profile */,
			);
			defaultConfigurationIsVisible = 0;
			defaultConfigurationName = Release;
		};
		B35061ED1B010EDF0018CF92 /* Build configuration list for PBXNativeTarget "AsyncDisplayKit-iOS" */ = {
			isa = XCConfigurationList;
			buildConfigurations = (
				B35061EE1B010EDF0018CF92 /* Debug */,
				B35061EF1B010EDF0018CF92 /* Release */,
				DB1020841CBCA2AD00FA6FE1 /* Profile */,
			);
			defaultConfigurationIsVisible = 0;
			defaultConfigurationName = Release;
		};
/* End XCConfigurationList section */
	};
	rootObject = 058D09A4195D04C000B7D73C /* Project object */;
}<|MERGE_RESOLUTION|>--- conflicted
+++ resolved
@@ -2085,12 +2085,9 @@
 				055F1A3519ABD3E3004DAFF1 /* ASTableView.mm in Sources */,
 				058D0A17195D050800B7D73C /* ASTextNode.mm in Sources */,
 				257754AC1BEE44CD00737CA5 /* ASTextKitRenderer.mm in Sources */,
-<<<<<<< HEAD
 				8BDA5FC61CDBDDE1007D13B2 /* ASVideoPlayerNode.mm in Sources */,
 				ACC945AB1BA9E7C1005E1FB8 /* ASViewController.m in Sources */,
 				B0F8805B1BEAEC7500D17647 /* ASTableNode.m in Sources */,
-=======
->>>>>>> efc81f5a
 				205F0E221B376416007741D0 /* CGRect+ASConvenience.m in Sources */,
 				257754B21BEE44CD00737CA5 /* ASTextKitShadower.mm in Sources */,
 				9CFFC6BE1CCAC52B006A6476 /* ASEnvironment.mm in Sources */,
